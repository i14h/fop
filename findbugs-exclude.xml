--- conflicted
+++ resolved
@@ -5338,9 +5338,6 @@
       <Bug pattern="UWF_FIELD_NOT_INITIALIZED_IN_CONSTRUCTOR"/>
    </Match>
    <!-- /Automatically generated list of exclusions -->
-<<<<<<< HEAD
-<!-- .merge-right.r1036883 -->
-=======
    <!-- Automatically generated list of exclusions on 18 February 2011 -->
    <Match>
 	 <Class name="org.apache.fop.afp.goca.GraphicsSetProcessColor"/>
@@ -5388,5 +5385,4 @@
 	 <Bug pattern="REC_CATCH_EXCEPTION"/>
    </Match>
    <!-- /Automatically generated list of exclusions on 18 February 2011 -->
->>>>>>> 28bbb0b0
 </FindBugsFilter>