/*
 * Licensed to the Apache Software Foundation (ASF) under one or more
 * contributor license agreements.  See the NOTICE file distributed with
 * this work for additional information regarding copyright ownership.
 * The ASF licenses this file to You under the Apache License, Version 2.0
 * (the "License"); you may not use this file except in compliance with
 * the License.  You may obtain a copy of the License at
 *
 *      http://www.apache.org/licenses/LICENSE-2.0
 *
 * Unless required by applicable law or agreed to in writing, software
 * distributed under the License is distributed on an "AS IS" BASIS,
 * WITHOUT WARRANTIES OR CONDITIONS OF ANY KIND, either express or implied.
 * See the License for the specific language governing permissions and
 * limitations under the License.
 */

/* $Id$ */

package org.apache.fop.text.linebreak;

import java.io.BufferedReader;
import java.io.FileReader;
import java.io.FileWriter;
import java.io.InputStreamReader;
import java.io.PrintWriter;
import java.net.URL;
import java.util.ArrayList;
import java.util.Arrays;
import java.util.HashMap;
import java.util.List;
import java.util.Map;
<<<<<<< HEAD

import org.apache.fop.util.License;
=======
>>>>>>> 6c827ad0

/**
 * <p>Utility for generating a Java class representing line break properties
 * from the Unicode property files.</p>
 * <p>Customizations:
 * <ul>
 * <li>The pair table file is a cut+paste of the sample table from the TR14
 * HTML file into a text file.</li>
 * <li>Because the sample table does not cover all line break classes, check the
 * 'not in pair table' list of property value short names.</li>
 * <li>Check MAX_LINE_LENGTH.</li>
 * </ul>
 *
 */
public class GenerateLineBreakUtils {

    private static final int MAX_LINE_LENGTH = 110;

    private static final byte DIRECT_BREAK = 0;                 // _ in table
    private static final byte INDIRECT_BREAK = 1;               // % in table
    private static final byte COMBINING_INDIRECT_BREAK = 2;     // # in table
    private static final byte COMBINING_PROHIBITED_BREAK = 3;   // @ in table
    private static final byte PROHIBITED_BREAK = 4;             // ^ in table
    private static final byte EXPLICIT_BREAK = 5;               // ! in rules
    private static final String BREAK_CLASS_TOKENS = "_%#@^!";
    private static final String notInPairTable[] = { "AI", "BK", "CB", "CR", "LF", "NL", "SA", "SG", "SP", "XX" };

    private static final byte lineBreakProperties[] = new byte[0x10000];
    private static final Map lineBreakPropertyValues = new HashMap();
    private static final List lineBreakPropertyShortNames = new ArrayList();
    private static final List lineBreakPropertyLongNames = new ArrayList();

    /**
     * Generate a class managing line break properties for Unicode characters and a sample
     * table for the table driven line breaking algorithm described in
     * <a href="http://unicode.org/reports/tr14/#PairBasedImplementation">UTR #14</a>.
     * TODO: Code points above the base plane are simply ignored.
     *
     * @param lineBreakFileName Name of line break property file (part of Unicode files).
     * @param propertyValueFileName Name of property values alias file (part of Unicode files).
     * @param breakPairFileName Name of pair table file (<i>not</i> part of the unicode files).
     * @param outFileName Name of the output file.
     * @throws Exception in case anything goes wrong.
     */
    private static void convertLineBreakProperties(
        String lineBreakFileName,
        String propertyValueFileName,
        String breakPairFileName,
        String outFileName)
        throws Exception {

        readLineBreakProperties(lineBreakFileName, propertyValueFileName);
        // read break pair table
        int lineBreakPropertyValueCount = lineBreakPropertyValues.size();
        int tableSize = lineBreakPropertyValueCount - notInPairTable.length;
        Map notInPairTableMap = new HashMap(notInPairTable.length);
        for (int i = 0; i < notInPairTable.length; i++) {
            Object v = lineBreakPropertyValues.get(notInPairTable[i]);
            if (v == null) {
                throw new Exception("'not in pair table' property not found: " + notInPairTable[i]);
            }
            notInPairTableMap.put(notInPairTable[i], v);
        }
        byte pairTable[][] = new byte[tableSize][];
        byte columnHeader[] = new byte[tableSize];
        byte rowHeader[] = new byte[tableSize];
        byte columnMap[] = new byte[lineBreakPropertyValueCount + 1];
        Arrays.fill(columnMap, (byte)255);
        byte rowMap[] = new byte[lineBreakPropertyValueCount + 1];
        Arrays.fill(rowMap, (byte)255);
        BufferedReader b = new BufferedReader(new FileReader(breakPairFileName));
        String line = b.readLine();
        int lineNumber = 1;
        String[] lineTokens;
        String name;
        // read header
        if (line != null) {
            lineTokens = line.split("\\s+");
            byte columnNumber = 0;

            for (int i = 0; i < lineTokens.length; ++i) {
                name = lineTokens[i];
                if (name.length() > 0) {
                    if (columnNumber >= columnHeader.length) {
                        throw new Exception(breakPairFileName + ':' + lineNumber + ": unexpected column header " + name);
                    }
                    if (notInPairTableMap.get(name) != null) {
                        throw new Exception(breakPairFileName + ':' + lineNumber + ": invalid column header " + name);
                    }
                    Byte v = (Byte)lineBreakPropertyValues.get(name);
                    if (v != null) {
                        byte vv = v.byteValue();
                        columnHeader[columnNumber] = vv;
                        columnMap[vv] = columnNumber;
                    } else {
                        throw new Exception(breakPairFileName + ':' + lineNumber + ": unknown column header " + name);
                    }
                    columnNumber++;
                }
            }
            if (columnNumber < columnHeader.length) {
                StringBuffer missing = new StringBuffer();
                for (int j = 0; j < lineBreakPropertyShortNames.size(); j++) {
                    boolean found = false;
                    for (int k = 0; k < columnNumber; k++) {
                        if (columnHeader[k] == j + 1) {
                            found = true;
                            break;
                        }
                    }
                    if (!found) {
                        if (missing.length() > 0) {
                            missing.append(", ");
                        }
                        missing.append((String)lineBreakPropertyShortNames.get(j));
                    }
                }
                throw new Exception(
                    breakPairFileName + ':' + lineNumber + ": missing column for properties: " + missing.toString());
            }
        } else {
            throw new Exception(breakPairFileName + ':' + lineNumber + ": can't read table header");
        }
        line = b.readLine().trim();
        lineNumber++;
        byte rowNumber = 0;
        while (line != null && line.length() > 0) {
            if (rowNumber >= rowHeader.length) {
                throw new Exception(breakPairFileName + ':' + lineNumber + ": unexpected row " + line);
            }
            pairTable[rowNumber] = new byte[tableSize];
            lineTokens = line.split("\\s+");
            if (lineTokens.length > 0) {
                name = lineTokens[0];
                if (notInPairTableMap.get(name) != null) {
                    throw new Exception(breakPairFileName + ':' + lineNumber + ": invalid row header " + name);
                }
                Byte v = (Byte)lineBreakPropertyValues.get(name);
                if (v != null) {
                    byte vv = v.byteValue();
                    rowHeader[rowNumber] = vv;
                    rowMap[vv] = rowNumber;
                } else {
                    throw new Exception(breakPairFileName + ':' + lineNumber + ": unknown row header " + name);
                }
            } else {
                throw new Exception(breakPairFileName + ':' + lineNumber + ": can't read row header");
            }
            int columnNumber = 0;
            String token;
            for (int i = 1; i < lineTokens.length; ++i) {
                token = lineTokens[i];
                if (token.length() == 1) {
                    byte tokenBreakClass = (byte)BREAK_CLASS_TOKENS.indexOf(token.charAt(0));
                    if (tokenBreakClass >= 0) {
                        pairTable[rowNumber][columnNumber] = tokenBreakClass;
                    } else {
                        throw new Exception(breakPairFileName + ':' + lineNumber + ": unexpected token: " + token);
                    }
                } else {
                    throw new Exception(breakPairFileName + ':' + lineNumber + ": token too long: " + token);
                }
                columnNumber++;
            }
            line = b.readLine().trim();
            lineNumber++;
            rowNumber++;
        }
        if (rowNumber < rowHeader.length) {
            StringBuffer missing = new StringBuffer();
            for (int j = 0; j < lineBreakPropertyShortNames.size(); j++) {
                boolean found = false;
                for (int k = 0; k < rowNumber; k++) {
                    if (rowHeader[k] == j + 1) {
                        found = true;
                        break;
                    }
                }
                if (!found) {
                    if (missing.length() > 0) {
                        missing.append(", ");
                    }
                    missing.append((String)lineBreakPropertyShortNames.get(j));
                }
            }
            throw new Exception(
                breakPairFileName + ':' + lineNumber + ": missing row for properties: " + missing.toString());
        }

        // generate class
        int rowsize = 512;
        int blocksize = lineBreakProperties.length / rowsize;
        byte row[][] = new byte[rowsize][];
        int idx = 0;
        StringBuffer doStaticLinkCode = new StringBuffer();
        PrintWriter out = new PrintWriter(new FileWriter(outFileName));
        License.writeJavaLicenseId(out);
        out.println();
        out.println("package org.apache.fop.text.linebreak;");
        out.println();
<<<<<<< HEAD
        out.println("/*");
        out.println(" * !!! THIS IS A GENERATED FILE !!!");
        out.println(" * If updates to the source are needed, then:");
        out.println(" * - apply the necessary modifications to");
=======
        out.println("/* ");
        out.println(" * !!! THIS IS A GENERATED FILE !!! ");
        out.println(" * If updates to the source are needed, then:");
        out.println(" * - apply the necessary modifications to ");
>>>>>>> 6c827ad0
        out.println(" *   'src/codegen/unicode/java/org/apache/fop/text/linebreak/GenerateLineBreakUtils.java'");
        out.println(" * - run 'ant codegen-unicode', which will generate a new LineBreakUtils.java");
        out.println(" *   in 'src/java/org/apache/fop/text/linebreak'");
        out.println(" * - commit BOTH changed files");
        out.println(" */");
        out.println();
        out.println("public final class LineBreakUtils {");
        out.println();
        out.println("    /** Break class constant */");
        out.println("    public static final byte DIRECT_BREAK = " + DIRECT_BREAK + ';');
        out.println("    /** Break class constant */");
        out.println("    public static final byte INDIRECT_BREAK = " + INDIRECT_BREAK + ';');
        out.println("    /** Break class constant */");
        out.println("    public static final byte COMBINING_INDIRECT_BREAK = " + COMBINING_INDIRECT_BREAK + ';');
        out.println("    /** Break class constant */");
        out.println("    public static final byte COMBINING_PROHIBITED_BREAK = " + COMBINING_PROHIBITED_BREAK + ';');
        out.println("    /** Break class constant */");
        out.println("    public static final byte PROHIBITED_BREAK = " + PROHIBITED_BREAK + ';');
        out.println("    /** Break class constant */");
        out.println("    public static final byte EXPLICIT_BREAK = " + EXPLICIT_BREAK + ';');
        out.println();
        out.println("    private static final byte PAIR_TABLE[][] = {");
        boolean printComma = false;
        for (int i = 1; i <= lineBreakPropertyValueCount; i++) {
            if (printComma) {
<<<<<<< HEAD
                out.println(",");
=======
                out.println(", ");
>>>>>>> 6c827ad0
            } else {
                printComma = true;
            }
            out.print("        {");
            boolean localPrintComma = false;
            for (int j = 1; j <= lineBreakPropertyValueCount; j++) {
                if (localPrintComma) {
                    out.print(", ");
                } else {
                    localPrintComma = true;
                }
                if (columnMap[j] != -1 && rowMap[i] != -1) {
                    out.print(pairTable[rowMap[i]][columnMap[j]]);
                } else {
                    out.print('0');
                }
            }
            out.print('}');
        }
        out.println("};");
        out.println();
        out.println("    private static byte lineBreakProperties[][] = new byte[" + rowsize + "][];");
        out.println();
        out.println("    private static void init_0() {");
        int rowsPrinted = 0;
        int initSections = 0;
        for (int i = 0; i < rowsize; i++) {
            boolean found = false;
            for (int j = 0; j < i; j++) {
                if (row[j] != null) {
                    boolean matched = true;
                    for (int k = 0; k < blocksize; k++) {
                        if (row[j][k] != lineBreakProperties[idx + k]) {
                            matched = false;
                            break;
                        }
                    }
                    if (matched) {
                        found = true;
                        doStaticLinkCode.append("        lineBreakProperties[");
                        doStaticLinkCode.append(i);
                        doStaticLinkCode.append("] = lineBreakProperties[");
                        doStaticLinkCode.append(j);
                        doStaticLinkCode.append("];\n");
                        break;
                    }
                }
            }
            if (!found) {
                if (rowsPrinted >= 64) {
                    out.println("    }");
                    out.println();
                    initSections++;
                    out.println("    private static void init_" + initSections + "() {");
                    rowsPrinted = 0;
                }
                row[i] = new byte[blocksize];
                boolean printLocalComma = false;
                out.print("        lineBreakProperties[" + i + "] = new byte[] { ");
                for (int k = 0; k < blocksize; k++) {
                    row[i][k] = lineBreakProperties[idx + k];
                    if (printLocalComma) {
                        out.print(", ");
                    } else {
                        printLocalComma = true;
                    }
                    out.print(row[i][k]);
                }
                out.println("};");
                rowsPrinted++;
            }
            idx += blocksize;
        }
        out.println("    }");
        out.println();
        out.println("    static {");
        for (int i = 0; i <= initSections; i++) {
            out.println("        init_" + i + "();");
        }
        out.print(doStaticLinkCode);
        out.println("    }");
        out.println();
        for (int i = 0; i < lineBreakPropertyShortNames.size(); i++) {
            String shortName = (String)lineBreakPropertyShortNames.get(i);
            out.println("    /** Linebreak property constant */");
            out.print("    public static final byte LINE_BREAK_PROPERTY_");
            out.print(shortName);
            out.print(" = ");
            out.print(i + 1);
            out.println(';');
        }
        out.println();
        final String shortNamePrefix = "    private static String lineBreakPropertyShortNames[] = {";
        out.print(shortNamePrefix);
        int lineLength = shortNamePrefix.length();
        printComma = false;
        for (int i = 0; i < lineBreakPropertyShortNames.size(); i++) {
            name = (String)lineBreakPropertyShortNames.get(i);
            if (printComma) {
<<<<<<< HEAD
                if (lineLength <= MAX_LINE_LENGTH - 2) {
                    out.print(", ");
                } else {
                    out.print(",");
                }
                // count the space anyway to force a linebreak if the comma causes lineLength == MAX_LINE_LENGTH
                lineLength += 2;
=======
                out.print(", ");
                lineLength++;
>>>>>>> 6c827ad0
            } else {
                printComma = true;
            }
            if (lineLength > MAX_LINE_LENGTH) {
                out.println();
                out.print("        ");
                lineLength = 8;
            }
            out.print('"');
            out.print(name);
            out.print('"');
            lineLength += (2 + name.length());
        }
        out.println("};");
        out.println();
        final String longNamePrefix = "    private static String lineBreakPropertyLongNames[] = {";
        out.print(longNamePrefix);
        lineLength = longNamePrefix.length();
        printComma = false;
        for (int i = 0; i < lineBreakPropertyLongNames.size(); i++) {
            name = (String)lineBreakPropertyLongNames.get(i);
            if (printComma) {
                out.print(',');
                lineLength++;
            } else {
                printComma = true;
            }
            if (lineLength > MAX_LINE_LENGTH) {
                out.println();
                out.print("        ");
                lineLength = 8;
            }
            out.print('"');
            out.print(name);
            out.print('"');
            lineLength += (2 + name.length());
        }
        out.println("};");
        out.println();
        out.println("    /**");
<<<<<<< HEAD
        out.println("     * Return the short name for the linebreak property corresponding");
=======
        out.println("     * Return the short name for the linebreak property corresponding ");
>>>>>>> 6c827ad0
        out.println("     * to the given symbolic constant.");
        out.println("     *");
        out.println("     * @param i the numeric value of the linebreak property");
        out.println("     * @return the short name of the linebreak property");
        out.println("     */");
        out.println("    public static String getLineBreakPropertyShortName(byte i) {");
        out.println("        if (i > 0 && i <= lineBreakPropertyShortNames.length) {");
        out.println("            return lineBreakPropertyShortNames[i - 1];");
        out.println("        } else {");
        out.println("            return null;");
        out.println("        }");
        out.println("    }");
        out.println();
        out.println("    /**");
<<<<<<< HEAD
        out.println("     * Return the long name for the linebreak property corresponding");
=======
        out.println("     * Return the long name for the linebreak property corresponding ");
>>>>>>> 6c827ad0
        out.println("     * to the given symbolic constant.");
        out.println("     *");
        out.println("     * @param i the numeric value of the linebreak property");
        out.println("     * @return the long name of the linebreak property");
        out.println("     */");
        out.println("    public static String getLineBreakPropertyLongName(byte i) {");
        out.println("        if (i > 0 && i <= lineBreakPropertyLongNames.length) {");
        out.println("            return lineBreakPropertyLongNames[i - 1];");
        out.println("        } else {");
        out.println("            return null;");
        out.println("        }");
        out.println("    }");
        out.println();
        out.println("    /**");
        out.println("     * Return the linebreak property constant for the given <code>char</code>");
        out.println("     *");
        out.println("     * @param c the <code>char</code> whose linebreak property to return");
        out.println("     * @return the constant representing the linebreak property");
        out.println("     */");
        out.println("    public static byte getLineBreakProperty(char c) {");
        out.println("        return lineBreakProperties[c / " + blocksize + "][c % " + blocksize + "];");
        out.println("    }");
        out.println();
        out.println("    /**");
<<<<<<< HEAD
        out.println("     * Return the break class constant for the given pair of linebreak");
=======
        out.println("     * Return the break class constant for the given pair of linebreak ");
>>>>>>> 6c827ad0
        out.println("     * property constants.");
        out.println("     *");
        out.println("     * @param lineBreakPropertyBefore the linebreak property for the first character");
        out.println("     *        in a two-character sequence");
        out.println("     * @param lineBreakPropertyAfter the linebreak property for the second character");
        out.println("     *        in a two-character sequence");
        out.println("     * @return the constant representing the break class");
        out.println("     */");
        out.println(
            "    public static byte getLineBreakPairProperty(int lineBreakPropertyBefore, int lineBreakPropertyAfter) {");
        out.println("        return PAIR_TABLE[lineBreakPropertyBefore - 1][lineBreakPropertyAfter - 1];");
        out.println("    }");
        out.println();
        out.println("}");
        out.flush();
        out.close();
    }

    /**
     * Read line break property value names and the actual properties for the Unicode
     * characters from the respective Unicode files.
     * TODO: Code points above the base plane are simply ignored.
     *
     * @param lineBreakFileName Name of line break property file.
     * @param propertyValueFileName Name of property values alias file.
     * @throws Exception in case anything goes wrong.
     */
    private static void readLineBreakProperties(String lineBreakFileName, String propertyValueFileName)
        throws Exception {
        // read property names
        BufferedReader b = new BufferedReader(new InputStreamReader(new URL(propertyValueFileName).openStream()));
        String line = b.readLine();
        int lineNumber = 1;
        byte propertyIndex = 1;
        byte indexForUnknown = 0;
        while (line != null) {
            if (line.startsWith("lb")) {
                String shortName;
                String longName = null;
                int semi = line.indexOf(';');
                if (semi < 0) {
                    throw new Exception(
                        propertyValueFileName + ':' + lineNumber + ": missing property short name in " + line);
                }
                line = line.substring(semi + 1);
                semi = line.indexOf(';');
                if (semi > 0) {
                    shortName = line.substring(0, semi).trim();
                    longName = line.substring(semi + 1).trim();
                    semi = longName.indexOf(';');
                    if (semi > 0) {
                        longName = longName.substring(0, semi).trim();
                    }
                } else {
                    shortName = line.trim();
                }
                if (shortName.equals("XX")) {
                    indexForUnknown = propertyIndex;
                }
                lineBreakPropertyValues.put(shortName, new Byte((byte)propertyIndex));
                lineBreakPropertyShortNames.add(shortName);
                lineBreakPropertyLongNames.add(longName);
                propertyIndex++;
                if (propertyIndex <= 0) {
                    throw new Exception(propertyValueFileName + ':' + lineNumber + ": property rolled over in " + line);
                }
            }
            line = b.readLine();
            lineNumber++;
        }
        if (indexForUnknown == 0) {
            throw new Exception("index for XX (unknown) line break property value not found");
        }

        // read property values
        Arrays.fill(lineBreakProperties, (byte)0);
        b = new BufferedReader(new InputStreamReader(new URL(lineBreakFileName).openStream()));
        line = b.readLine();
        lineNumber = 1;
        while (line != null) {
            int idx = line.indexOf('#');
            if (idx >= 0) {
                line = line.substring(0, idx);
            }
            line = line.trim();
            if (line.length() > 0) {
                idx = line.indexOf(';');
                if (idx <= 0) {
                    throw new Exception(lineBreakFileName + ':' + lineNumber + ": No field delimiter in " + line);
                }
                Byte v = (Byte)lineBreakPropertyValues.get(line.substring(idx + 1).trim());
                if (v == null) {
                    throw new Exception(lineBreakFileName + ':' + lineNumber + ": Unknown property value in " + line);
                }
                String codepoint = line.substring(0, idx);
                int low, high;
                idx = codepoint.indexOf("..");
                try {
                    if (idx >= 0) {
                        low = Integer.parseInt(codepoint.substring(0, idx), 16);
                        high = Integer.parseInt(codepoint.substring(idx + 2), 16);
                    } else {
                        low = Integer.parseInt(codepoint, 16);
                        high = low;
                    }
                } catch (NumberFormatException e) {
                    throw new Exception(lineBreakFileName + ':' + lineNumber + ": Invalid codepoint number in " + line);
                }
                if (high > 0xFFFF) {
                    // ignore non-baseplane characters for now

                } else {
                    if (low < 0 || high < 0) {
                        throw new Exception(
                            lineBreakFileName + ':' + lineNumber + ": Negative codepoint(s) in " + line);
                    }
                    byte vv = v.byteValue();
                    for (int i = low; i <= high; i++) {
                        if (lineBreakProperties[i] != 0) {
                            throw new Exception(
                                lineBreakFileName
                                    + ':'
                                    + lineNumber
                                    + ": Property already set for "
                                    + ((char)i)
                                    + " in "
                                    + line);
                        }
                        lineBreakProperties[i] = vv;
                    }
                }
            }
            line = b.readLine();
            lineNumber++;
        }
    }

    /**
     * Determine a good block size for the two stage optimized storage of the
     * line breaking properties. Note: the memory utilization calculation is a rule of thumb,
     * don't take it too serious.
     *
     * @param lineBreakFileName Name of line break property file.
     * @param propertyValueFileName Name of property values alias file.
     * @throws Exception in case anything goes wrong.
     */
    private static void optimizeBlocks(String lineBreakFileName, String propertyValueFileName) throws Exception {
        readLineBreakProperties(lineBreakFileName, propertyValueFileName);
        for (int i = 0; i < 16; i++) {
            int rowsize = 1 << i;
            int blocksize = lineBreakProperties.length / (rowsize);
            byte row[][] = new byte[rowsize][];
            int idx = 0;
            int nrOfDistinctBlocks = 0;
            for (int j = 0; j < rowsize; j++) {
                byte block[] = new byte[blocksize];
                for (int k = 0; k < blocksize; k++) {
                    block[k] = lineBreakProperties[idx];
                    idx++;
                }
                boolean found = false;
                for (int k = 0; k < j; k++) {
                    if (row[k] != null) {
                        boolean matched = true;
                        for (int l = 0; l < blocksize; l++) {
                            if (row[k][l] != block[l]) {
                                matched = false;
                                break;
                            }
                        }
                        if (matched) {
                            found = true;
                            break;
                        }
                    }
                }
                if (!found) {
                    row[j] = block;
                    nrOfDistinctBlocks++;
                } else {
                    row[j] = null;
                }
            }
            int size = rowsize * 4 + nrOfDistinctBlocks * blocksize;
            System.out.println(
                "i=" + i + " blocksize=" + blocksize + " blocks=" + nrOfDistinctBlocks + " size=" + size);
        }
    }

    public static void main(String[] args) {
        String lineBreakFileName = "http://www.unicode.org/Public/UNIDATA/LineBreak.txt";
        String propertyValueFileName = "http://www.unicode.org/Public/UNIDATA/PropertyValueAliases.txt";
        String breakPairFileName = "src/codegen/unicode/data/LineBreakPairTable.txt";
        String outFileName = "LineBreakUtils.java";
        boolean ok = true;
        for (int i = 0; i < args.length; i = i + 2) {
            if (i + 1 == args.length) {
                ok = false;
            } else {
                String opt = args[i];
                if ("-l".equals(opt)) {
                    lineBreakFileName = args[i+1];
                } else if ("-p".equals(opt)) {
                    propertyValueFileName = args[i+1];
                } else if ("-b".equals(opt)) {
                    breakPairFileName = args[i+1];
                } else if("-o".equals(opt)) {
                    outFileName = args[i+1];
                } else {
                    ok = false;
                }
            }
        }
        if (!ok) {
            System.out.println("Usage: GenerateLineBreakUtils [-l <lineBreakFile>] [-p <propertyValueFile>] [-b <breakPairFile>] [-o <outputFile>]");
            System.out.println("  defaults:");
            System.out.println("    <lineBreakFile>:     " + lineBreakFileName);
            System.out.println("    <propertyValueFile>: " + propertyValueFileName);
            System.out.println("    <breakPairFile>:     " + breakPairFileName);
            System.out.println("    <outputFile>:        " + outFileName);
        } else {
            try {
                convertLineBreakProperties(lineBreakFileName, propertyValueFileName, breakPairFileName, outFileName);
                System.out.println("Generated " + outFileName + " from");
                System.out.println("  <lineBreakFile>:     " + lineBreakFileName);
                System.out.println("  <propertyValueFile>: " + propertyValueFileName);
                System.out.println("  <breakPairFile>:     " + breakPairFileName);
            } catch (Exception e) {
                System.out.println("An unexpected error occured");
                e.printStackTrace();
            }
        }
    }
}<|MERGE_RESOLUTION|>--- conflicted
+++ resolved
@@ -30,11 +30,10 @@
 import java.util.HashMap;
 import java.util.List;
 import java.util.Map;
-<<<<<<< HEAD
 
 import org.apache.fop.util.License;
-=======
->>>>>>> 6c827ad0
+
+// CSOFF: LineLengthCheck
 
 /**
  * <p>Utility for generating a Java class representing line break properties
@@ -49,7 +48,10 @@
  * </ul>
  *
  */
-public class GenerateLineBreakUtils {
+public final class GenerateLineBreakUtils {
+
+    private GenerateLineBreakUtils() {
+    }
 
     private static final int MAX_LINE_LENGTH = 110;
 
@@ -60,12 +62,14 @@
     private static final byte PROHIBITED_BREAK = 4;             // ^ in table
     private static final byte EXPLICIT_BREAK = 5;               // ! in rules
     private static final String BREAK_CLASS_TOKENS = "_%#@^!";
-    private static final String notInPairTable[] = { "AI", "BK", "CB", "CR", "LF", "NL", "SA", "SG", "SP", "XX" };
-
-    private static final byte lineBreakProperties[] = new byte[0x10000];
-    private static final Map lineBreakPropertyValues = new HashMap();
-    private static final List lineBreakPropertyShortNames = new ArrayList();
-    private static final List lineBreakPropertyLongNames = new ArrayList();
+    private static final String[] NOT_IN_PAIR_TABLE = {
+        "AI", "BK", "CB", "CR", "LF", "NL", "SA", "SG", "SP", "XX"
+    };
+
+    private static byte[] lineBreakProperties = new byte[0x10000];
+    private static Map lineBreakPropertyValues = new HashMap();
+    private static List lineBreakPropertyShortNames = new ArrayList();
+    private static List lineBreakPropertyLongNames = new ArrayList();
 
     /**
      * Generate a class managing line break properties for Unicode characters and a sample
@@ -79,7 +83,7 @@
      * @param outFileName Name of the output file.
      * @throws Exception in case anything goes wrong.
      */
-    private static void convertLineBreakProperties(
+    private static void convertLineBreakProperties( // CSOK: MethodLength
         String lineBreakFileName,
         String propertyValueFileName,
         String breakPairFileName,
@@ -89,21 +93,21 @@
         readLineBreakProperties(lineBreakFileName, propertyValueFileName);
         // read break pair table
         int lineBreakPropertyValueCount = lineBreakPropertyValues.size();
-        int tableSize = lineBreakPropertyValueCount - notInPairTable.length;
-        Map notInPairTableMap = new HashMap(notInPairTable.length);
-        for (int i = 0; i < notInPairTable.length; i++) {
-            Object v = lineBreakPropertyValues.get(notInPairTable[i]);
+        int tableSize = lineBreakPropertyValueCount - NOT_IN_PAIR_TABLE.length;
+        Map notInPairTableMap = new HashMap(NOT_IN_PAIR_TABLE.length);
+        for (int i = 0; i < NOT_IN_PAIR_TABLE.length; i++) {
+            Object v = lineBreakPropertyValues.get(NOT_IN_PAIR_TABLE[i]);
             if (v == null) {
-                throw new Exception("'not in pair table' property not found: " + notInPairTable[i]);
-            }
-            notInPairTableMap.put(notInPairTable[i], v);
-        }
-        byte pairTable[][] = new byte[tableSize][];
-        byte columnHeader[] = new byte[tableSize];
-        byte rowHeader[] = new byte[tableSize];
-        byte columnMap[] = new byte[lineBreakPropertyValueCount + 1];
+                throw new Exception("'not in pair table' property not found: " + NOT_IN_PAIR_TABLE[i]);
+            }
+            notInPairTableMap.put(NOT_IN_PAIR_TABLE[i], v);
+        }
+        byte[][] pairTable = new byte[tableSize][];
+        byte[] columnHeader = new byte[tableSize];
+        byte[] rowHeader = new byte[tableSize];
+        byte[] columnMap = new byte[lineBreakPropertyValueCount + 1];
         Arrays.fill(columnMap, (byte)255);
-        byte rowMap[] = new byte[lineBreakPropertyValueCount + 1];
+        byte[] rowMap = new byte[lineBreakPropertyValueCount + 1];
         Arrays.fill(rowMap, (byte)255);
         BufferedReader b = new BufferedReader(new FileReader(breakPairFileName));
         String line = b.readLine();
@@ -227,7 +231,7 @@
         // generate class
         int rowsize = 512;
         int blocksize = lineBreakProperties.length / rowsize;
-        byte row[][] = new byte[rowsize][];
+        byte[][] row = new byte[rowsize][];
         int idx = 0;
         StringBuffer doStaticLinkCode = new StringBuffer();
         PrintWriter out = new PrintWriter(new FileWriter(outFileName));
@@ -235,24 +239,24 @@
         out.println();
         out.println("package org.apache.fop.text.linebreak;");
         out.println();
-<<<<<<< HEAD
         out.println("/*");
         out.println(" * !!! THIS IS A GENERATED FILE !!!");
         out.println(" * If updates to the source are needed, then:");
         out.println(" * - apply the necessary modifications to");
-=======
-        out.println("/* ");
-        out.println(" * !!! THIS IS A GENERATED FILE !!! ");
-        out.println(" * If updates to the source are needed, then:");
-        out.println(" * - apply the necessary modifications to ");
->>>>>>> 6c827ad0
         out.println(" *   'src/codegen/unicode/java/org/apache/fop/text/linebreak/GenerateLineBreakUtils.java'");
         out.println(" * - run 'ant codegen-unicode', which will generate a new LineBreakUtils.java");
         out.println(" *   in 'src/java/org/apache/fop/text/linebreak'");
         out.println(" * - commit BOTH changed files");
         out.println(" */");
         out.println();
+        out.println("// CSOFF: WhitespaceAfterCheck");
+        out.println("// CSOFF: LineLengthCheck");
+        out.println();
+        out.println("/** Line breaking utilities. */");
         out.println("public final class LineBreakUtils {");
+        out.println();
+        out.println("    private LineBreakUtils() {");
+        out.println("    }");
         out.println();
         out.println("    /** Break class constant */");
         out.println("    public static final byte DIRECT_BREAK = " + DIRECT_BREAK + ';');
@@ -267,15 +271,11 @@
         out.println("    /** Break class constant */");
         out.println("    public static final byte EXPLICIT_BREAK = " + EXPLICIT_BREAK + ';');
         out.println();
-        out.println("    private static final byte PAIR_TABLE[][] = {");
+        out.println("    private static final byte[][] PAIR_TABLE = {");
         boolean printComma = false;
         for (int i = 1; i <= lineBreakPropertyValueCount; i++) {
             if (printComma) {
-<<<<<<< HEAD
                 out.println(",");
-=======
-                out.println(", ");
->>>>>>> 6c827ad0
             } else {
                 printComma = true;
             }
@@ -297,9 +297,9 @@
         }
         out.println("};");
         out.println();
-        out.println("    private static byte lineBreakProperties[][] = new byte[" + rowsize + "][];");
-        out.println();
-        out.println("    private static void init_0() {");
+        out.println("    private static byte[][] lineBreakProperties = new byte[" + rowsize + "][];");
+        out.println();
+        out.println("    private static void init0() {");
         int rowsPrinted = 0;
         int initSections = 0;
         for (int i = 0; i < rowsize; i++) {
@@ -329,7 +329,7 @@
                     out.println("    }");
                     out.println();
                     initSections++;
-                    out.println("    private static void init_" + initSections + "() {");
+                    out.println("    private static void init" + initSections + "() {");
                     rowsPrinted = 0;
                 }
                 row[i] = new byte[blocksize];
@@ -353,7 +353,7 @@
         out.println();
         out.println("    static {");
         for (int i = 0; i <= initSections; i++) {
-            out.println("        init_" + i + "();");
+            out.println("        init" + i + "();");
         }
         out.print(doStaticLinkCode);
         out.println("    }");
@@ -368,14 +368,13 @@
             out.println(';');
         }
         out.println();
-        final String shortNamePrefix = "    private static String lineBreakPropertyShortNames[] = {";
+        final String shortNamePrefix = "    private static String[] lineBreakPropertyShortNames = {";
         out.print(shortNamePrefix);
         int lineLength = shortNamePrefix.length();
         printComma = false;
         for (int i = 0; i < lineBreakPropertyShortNames.size(); i++) {
             name = (String)lineBreakPropertyShortNames.get(i);
             if (printComma) {
-<<<<<<< HEAD
                 if (lineLength <= MAX_LINE_LENGTH - 2) {
                     out.print(", ");
                 } else {
@@ -383,10 +382,6 @@
                 }
                 // count the space anyway to force a linebreak if the comma causes lineLength == MAX_LINE_LENGTH
                 lineLength += 2;
-=======
-                out.print(", ");
-                lineLength++;
->>>>>>> 6c827ad0
             } else {
                 printComma = true;
             }
@@ -402,7 +397,7 @@
         }
         out.println("};");
         out.println();
-        final String longNamePrefix = "    private static String lineBreakPropertyLongNames[] = {";
+        final String longNamePrefix = "    private static String[] lineBreakPropertyLongNames = {";
         out.print(longNamePrefix);
         lineLength = longNamePrefix.length();
         printComma = false;
@@ -427,11 +422,7 @@
         out.println("};");
         out.println();
         out.println("    /**");
-<<<<<<< HEAD
         out.println("     * Return the short name for the linebreak property corresponding");
-=======
-        out.println("     * Return the short name for the linebreak property corresponding ");
->>>>>>> 6c827ad0
         out.println("     * to the given symbolic constant.");
         out.println("     *");
         out.println("     * @param i the numeric value of the linebreak property");
@@ -446,11 +437,7 @@
         out.println("    }");
         out.println();
         out.println("    /**");
-<<<<<<< HEAD
         out.println("     * Return the long name for the linebreak property corresponding");
-=======
-        out.println("     * Return the long name for the linebreak property corresponding ");
->>>>>>> 6c827ad0
         out.println("     * to the given symbolic constant.");
         out.println("     *");
         out.println("     * @param i the numeric value of the linebreak property");
@@ -475,11 +462,7 @@
         out.println("    }");
         out.println();
         out.println("    /**");
-<<<<<<< HEAD
         out.println("     * Return the break class constant for the given pair of linebreak");
-=======
-        out.println("     * Return the break class constant for the given pair of linebreak ");
->>>>>>> 6c827ad0
         out.println("     * property constants.");
         out.println("     *");
         out.println("     * @param lineBreakPropertyBefore the linebreak property for the first character");
@@ -631,11 +614,11 @@
         for (int i = 0; i < 16; i++) {
             int rowsize = 1 << i;
             int blocksize = lineBreakProperties.length / (rowsize);
-            byte row[][] = new byte[rowsize][];
+            byte[][] row = new byte[rowsize][];
             int idx = 0;
             int nrOfDistinctBlocks = 0;
             for (int j = 0; j < rowsize; j++) {
-                byte block[] = new byte[blocksize];
+                byte[] block = new byte[blocksize];
                 for (int k = 0; k < blocksize; k++) {
                     block[k] = lineBreakProperties[idx];
                     idx++;
@@ -669,6 +652,10 @@
         }
     }
 
+    /**
+     * Main entry point for running GenerateLineBreakUtils
+     * @param args array of command line arg
+     */
     public static void main(String[] args) {
         String lineBreakFileName = "http://www.unicode.org/Public/UNIDATA/LineBreak.txt";
         String propertyValueFileName = "http://www.unicode.org/Public/UNIDATA/PropertyValueAliases.txt";
@@ -681,13 +668,13 @@
             } else {
                 String opt = args[i];
                 if ("-l".equals(opt)) {
-                    lineBreakFileName = args[i+1];
+                    lineBreakFileName = args[i + 1];
                 } else if ("-p".equals(opt)) {
-                    propertyValueFileName = args[i+1];
+                    propertyValueFileName = args[i + 1];
                 } else if ("-b".equals(opt)) {
-                    breakPairFileName = args[i+1];
-                } else if("-o".equals(opt)) {
-                    outFileName = args[i+1];
+                    breakPairFileName = args[i + 1];
+                } else if ("-o".equals(opt)) {
+                    outFileName = args[i + 1];
                 } else {
                     ok = false;
                 }
