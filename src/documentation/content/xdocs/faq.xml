--- conflicted
+++ resolved
@@ -138,7 +138,7 @@
         <p>
           When it's ready and the committers have enough time to go
           through the time-consuming process of creating a release. We
-          released version 1.0 in July 2010, and will release version
+          released version 1.0 on 21 July 2010, and will release version
           1.1 when we accumulated enough additions and bug fixes. If
           you want to speed up the process, consider <link
           href="dev/index.html#involved">contributing</link> to
@@ -407,11 +407,7 @@
 import javax.xml.transform.TransformerException;
 
 public class DefaultErrorListener implements ErrorListener {
-<<<<<<< HEAD
 
-=======
-    
->>>>>>> 6c827ad0
     public void warning(TransformerException exc) {
         System.err.println(exc.toString());
     }
@@ -437,7 +433,6 @@
         Discarding font cache file."</question>
       <answer>
         <p>
-<<<<<<< HEAD
           This message is a warning that FOP failed to read from the Font cache.
           Which means any Font auto detection or Font directories will be re-scanned.
           So this failure doesn't break anything.
@@ -448,19 +443,6 @@
           href="1.0/configuration.html#general-elements">font-base
           configuration</link>). Or you can disable Font Caching altogether using
           the option "use-cache."
-=======
-          This message is a warning that FOP failed to read from the Font cache. 
-          Which means any Font auto detection or Font directories will be re-scanned. 
-          So this failure doesn't break anything.
-        </p>
-        <p>
-           To avoid the warning you can simply delete the
-           old Font Cache file, which according to [1] lives in ${base}\conf\font.cache.
-           Or you can disable Font Caching altogether using the option "use-cache"
-        </p>
-        <p>
-          [1] http://xmlgraphics.apache.org/fop/0.94/configuration.html#general-elements
->>>>>>> 6c827ad0
         </p>
       </answer>
     </faq>
@@ -659,16 +641,11 @@
     <faq id="table-cell-wrap">
       <question>The contents of table cells don’t wrap</question>
       <answer>
-<<<<<<< HEAD
         <p>You probably have <code>keep-together="always"</code> set on the table cell. See <link
-=======
-        <p>You probably have <code>keep-together="always"</code> set on the table cell. See <link 
->>>>>>> 6c827ad0
             href="#keep-together">next question</link>.</p>
       </answer>
     </faq>
     <faq id="keep-together">
-<<<<<<< HEAD
       <question>FOP behaves differently from earlier versions when <code>keep-together="always"</code>
         is set on table cells</question>
       <answer>
@@ -677,16 +654,6 @@
           <code>keep-together.within-line="always"</code>, which forbids FOP
           to break the text into multiple lines. Set
           <code>keep-together.within-column="always"</code> on table-cell instead. It’s a good idea
-=======
-      <question>FOP 0.95 and FOP 0.94 behave differently when <code>keep-together="always"</code> 
-        is set on table cells</question>
-      <answer>
-        <p>Support for inline-level keeps has been added in FOP 0.95, and setting 
-          <code>keep-together="always"</code> also implicitly sets 
-          <code>keep-together.within-line="always"</code>, which forbids FOP
-          to break the text into multiple lines. Set 
-          <code>keep-together.within-column="always"</code> on table-cell instead. It’s a good idea 
->>>>>>> 6c827ad0
           not to use the shorthand <code>keep-together="always"</code> at all!</p>
       </answer>
     </faq>
@@ -769,11 +736,7 @@
           than Java2D. These can lead to different layout decisions when the same document is
           rendered with different renderers. An alternative approach to fix this problem might be
           available but it hasn't been tested, yet. See also the
-<<<<<<< HEAD
           <link href="1.0/output.html#general-fonts">notes on fonts in the various output formats</link>.
-=======
-          <link href="0.95/output.html#general-fonts">notes on fonts in the various output formats</link>.
->>>>>>> 6c827ad0
         </p>
       </answer>
     </faq>
