--- conflicted
+++ resolved
@@ -77,32 +77,15 @@
     <release>
       <Version>
         <name>Previous stable release</name>
-<<<<<<< HEAD
         <created>2008-08-05</created>
         <revision>0.95</revision>
-=======
-        <created>2007-08-23</created>
-        <revision>0.94</revision>
-      </Version>
-    </release>
-    <release>
-      <Version>
-        <name>Previous development release</name>
-        <created>2008-03-26</created>
-        <revision>0.95beta</revision>
->>>>>>> 6c827ad0
       </Version>
     </release>
     <release>
       <Version>
         <name>Latest stable release</name>
-<<<<<<< HEAD
-        <created>2010-07-31</created>
+        <created>2010-07-21</created>
         <revision>1.0</revision>
-=======
-        <created>2008-08-05</created>
-        <revision>0.95</revision>
->>>>>>> 6c827ad0
       </Version>
     </release>
     <repository>
