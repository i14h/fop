--- conflicted
+++ resolved
@@ -22,6 +22,10 @@
 import java.io.File;
 import java.io.IOException;
 import java.net.MalformedURLException;
+import java.net.URI;
+import java.net.URISyntaxException;
+import java.util.HashMap;
+import java.util.Map;
 
 import org.xml.sax.SAXException;
 
@@ -31,14 +35,12 @@
 import org.apache.commons.logging.Log;
 import org.apache.commons.logging.LogFactory;
 
-<<<<<<< HEAD
+import org.apache.xmlgraphics.image.GraphicsConstants;
 import org.apache.xmlgraphics.image.loader.spi.ImageImplRegistry;
 import org.apache.xmlgraphics.image.loader.util.Penalty;
 
-=======
->>>>>>> 6c827ad0
-import org.apache.fop.fonts.FontManager;
 import org.apache.fop.fonts.FontManagerConfigurator;
+import org.apache.fop.hyphenation.HyphenationTreeCache;
 import org.apache.fop.util.LogUtil;
 
 /**
@@ -62,15 +64,12 @@
     public static final String DEFAULT_PAGE_HEIGHT = "11in";
 
     /** Defines the default source resolution (72dpi) for FOP */
-    public static final float DEFAULT_SOURCE_RESOLUTION = 72.0f; //dpi
+    public static final float DEFAULT_SOURCE_RESOLUTION = GraphicsConstants.DEFAULT_DPI; //dpi
 
     /** Defines the default target resolution (72dpi) for FOP */
-    public static final float DEFAULT_TARGET_RESOLUTION = 72.0f; //dpi
-<<<<<<< HEAD
+    public static final float DEFAULT_TARGET_RESOLUTION = GraphicsConstants.DEFAULT_DPI; //dpi
 
     private static final String PREFER_RENDERER = "prefer-renderer";
-=======
->>>>>>> 6c827ad0
 
     /** logger instance */
     private final Log log = LogFactory.getLog(FopFactoryConfigurator.class);
@@ -80,6 +79,9 @@
 
     /** Fop factory configuration */
     private Configuration cfg = null;
+
+    /** The base URI of the configuration file **/
+    private URI baseURI = null;
 
     /**
      * Default constructor
@@ -96,23 +98,7 @@
      * @param factory fop factory
      * @throws FOPException fop exception
      */
-    public void configure(FopFactory factory) throws FOPException {
-        if (log.isDebugEnabled()) {
-            log.debug("Initializing FopFactory Configuration");
-<<<<<<< HEAD
-        }
-
-        if (cfg.getChild("accessibility", false) != null) {
-            try {
-                this.factory.setAccessibility(
-                        cfg.getChild("accessibility").getValueAsBoolean());
-            } catch (ConfigurationException e) {
-                throw new FOPException(e);
-            }
-=======
->>>>>>> 6c827ad0
-        }
-
+    public void configure(FopFactory factory) throws FOPException {         // CSOK: MethodLength
         // strict configuration
         if (cfg.getChild("strict-configuration", false) != null) {
             try {
@@ -123,6 +109,19 @@
             }
         }
         boolean strict = factory.validateUserConfigStrictly();
+        if (log.isDebugEnabled()) {
+            log.debug("Initializing FopFactory Configuration"
+                      + "with " + (strict ? "strict" : "permissive") + " validation");
+        }
+
+        if (cfg.getChild("accessibility", false) != null) {
+            try {
+                this.factory.setAccessibility(
+                        cfg.getChild("accessibility").getValueAsBoolean());
+            } catch (ConfigurationException e) {
+                LogUtil.handleException(log, e, strict);
+            }
+        }
 
         // strict fo validation
         if (cfg.getChild("strict-validation", false) != null) {
@@ -136,20 +135,84 @@
 
         // base definitions for relative path resolution
         if (cfg.getChild("base", false) != null) {
-            try {
-                factory.setBaseURL(
-                        cfg.getChild("base").getValue(null));
+            String path = cfg.getChild("base").getValue(null);
+            if (baseURI != null) {
+                path = baseURI.resolve(path).normalize().toString();
+            }
+            try {
+                factory.setBaseURL(path);
             } catch (MalformedURLException mfue) {
                 LogUtil.handleException(log, mfue, strict);
             }
         }
         if (cfg.getChild("hyphenation-base", false) != null) {
-            try {
-                factory.setHyphenBaseURL(
-                        cfg.getChild("hyphenation-base").getValue(null));
+            String path = cfg.getChild("hyphenation-base").getValue(null);
+            if (baseURI != null) {
+                path = baseURI.resolve(path).normalize().toString();
+            }
+            try {
+                factory.setHyphenBaseURL(path);
             } catch (MalformedURLException mfue) {
                 LogUtil.handleException(log, mfue, strict);
             }
+        }
+
+        /**
+         * Read configuration elements hyphenation-pattern,
+         * construct a map ll_CC => filename, and set it on the factory
+         */
+        Configuration[] hyphPatConfig = cfg.getChildren("hyphenation-pattern");
+        if (hyphPatConfig.length != 0) {
+            Map/*<String,String>*/ hyphPatNames = new HashMap/*<String,String>*/();
+            for (int i = 0; i < hyphPatConfig.length; ++i) {
+                String lang, country, filename;
+                StringBuffer error = new StringBuffer();
+                String location = hyphPatConfig[i].getLocation();
+
+                lang = hyphPatConfig[i].getAttribute("lang", null);
+                if (lang == null) {
+                    addError("The lang attribute of a hyphenation-pattern configuration"
+                             + " element must exist (" + location + ")", error);
+                } else if (!lang.matches("[a-zA-Z]{2}")) {
+                    addError("The lang attribute of a hyphenation-pattern configuration"
+                             + " element must consist of exactly two letters ("
+                             + location + ")", error);
+                }
+                lang = lang.toLowerCase();
+
+                country = hyphPatConfig[i].getAttribute("country", null);
+                if ("".equals(country)) {
+                    country = null;
+                }
+                if (country != null) {
+                    if (!country.matches("[a-zA-Z]{2}")) {
+                        addError("The country attribute of a hyphenation-pattern configuration"
+                                 + " element must consist of exactly two letters ("
+                                 + location + ")", error);
+                    }
+                    country = country.toUpperCase();
+                }
+
+                filename = hyphPatConfig[i].getValue(null);
+                if (filename == null) {
+                    addError("The value of a hyphenation-pattern configuration"
+                             + " element may not be empty (" + location + ")", error);
+                }
+
+                if (error.length() != 0) {
+                    LogUtil.handleError(log, error.toString(), strict);
+                    continue;
+                }
+
+                String llccKey = HyphenationTreeCache.constructLlccKey(lang, country);
+                hyphPatNames.put(llccKey, filename);
+                if (log.isDebugEnabled()) {
+                    log.debug("Using hyphenation pattern filename " + filename
+                              + " for lang=\"" + lang + "\""
+                              + (country != null ? ", country=\"" + country + "\"" : ""));
+                }
+            }
+            factory.setHyphPatNames(hyphPatNames);
         }
 
         // renderer options
@@ -196,7 +259,6 @@
             }
         }
 
-<<<<<<< HEAD
         // prefer Renderer over IFDocumentHandler
         if (cfg.getChild(PREFER_RENDERER, false) != null) {
             try {
@@ -207,16 +269,18 @@
             }
         }
 
-=======
->>>>>>> 6c827ad0
         // configure font manager
-        FontManager fontManager = factory.getFontManager();
-        FontManagerConfigurator fontManagerConfigurator = new FontManagerConfigurator(cfg);
-        fontManagerConfigurator.configure(fontManager, strict);
-<<<<<<< HEAD
+        new FontManagerConfigurator(cfg, baseURI).configure(factory.getFontManager(), strict);
 
         // configure image loader framework
         configureImageLoading(cfg.getChild("image-loading", false), strict);
+    }
+
+    private static void addError(String message, StringBuffer error) {
+        if (error.length() != 0) {
+            error.append(". ");
+        }
+        error.append(message);
     }
 
     private void configureImageLoading(Configuration parent, boolean strict) throws FOPException {
@@ -247,8 +311,6 @@
         } catch (ConfigurationException e) {
             LogUtil.handleException(log, e, strict);
         }
-=======
->>>>>>> 6c827ad0
     }
 
     /**
@@ -288,6 +350,7 @@
      */
     public void setUserConfig(Configuration cfg) throws FOPException {
         this.cfg = cfg;
+        setBaseURI();
         configure(this.factory);
     }
 
@@ -298,4 +361,40 @@
     public Configuration getUserConfig() {
         return this.cfg;
     }
+
+    /**
+     * @return the baseURI
+     */
+    public URI getBaseURI() {
+        return baseURI;
+    }
+
+    /**
+     * @param baseURI the baseURI to set
+     */
+    public void setBaseURI(URI baseURI) {
+        this.baseURI = baseURI;
+    }
+
+    private void setBaseURI() throws FOPException {
+        String loc = cfg.getLocation();
+        String[] locationParts = (loc != null ? cfg.getLocation().split(":") : null);
+        try {
+            if (locationParts != null && locationParts.length >= 2
+                    && "file".equals(locationParts[0])) {
+                StringBuilder sb = new StringBuilder(locationParts[1]);
+                for (int idx = 2; idx < locationParts.length; idx++) {
+                    sb.append(":").append(locationParts[idx]);
+                }
+                baseURI = new URI(locationParts[0], sb.toString(), null);
+                baseURI = baseURI.resolve(".").normalize();
+            }
+            if (baseURI == null) {
+                baseURI = new File(System.getProperty("user.dir")).toURI();
+            }
+        } catch (URISyntaxException e) {
+            throw new FOPException(e);
+        }
+    }
+
 }