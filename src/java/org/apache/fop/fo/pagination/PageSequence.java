--- conflicted
+++ resolved
@@ -25,6 +25,7 @@
 import org.xml.sax.Locator;
 
 import org.apache.fop.apps.FOPException;
+import org.apache.fop.datatypes.Numeric;
 import org.apache.fop.fo.FONode;
 import org.apache.fop.fo.PropertyList;
 import org.apache.fop.fo.ValidationException;
@@ -37,7 +38,6 @@
  * Class modelling the <a href="http://www.w3.org/TR/xsl/#fo_page-sequence">
  * <code>fo:page-sequence</code></a> object.
  */
-<<<<<<< HEAD
 public class PageSequence extends AbstractPageSequence implements WritingModeTraitsGetter {
 
     // The value of FO traits (refined properties) that apply to fo:page-sequence.
@@ -47,16 +47,6 @@
     private Numeric referenceOrientation;
     private WritingModeTraits writingModeTraits;
     // End of trait values
-=======
-public class PageSequence extends AbstractPageSequence {
-
-    // The value of properties relevant for fo:page-sequence.
-    private String country;
-    private String language;
-    private String masterReference;
-    //private int writingMode; //XSL 1.1
-    // End of property values
->>>>>>> 6c827ad0
 
     // There doesn't seem to be anything in the spec requiring flows
     // to be in the order given, only that they map to the regions
@@ -64,11 +54,7 @@
     // the set of flows includes StaticContent flows also
 
     /** Map of flows to their flow name (flow-name, Flow) */
-<<<<<<< HEAD
     private Map/*<String, Flow>*/ flowMap;
-=======
-    private Map flowMap;
->>>>>>> 6c827ad0
 
     /**
      * The currentSimplePageMaster is either the page master for the
@@ -106,14 +92,9 @@
         country = pList.get(PR_COUNTRY).getString();
         language = pList.get(PR_LANGUAGE).getString();
         masterReference = pList.get(PR_MASTER_REFERENCE).getString();
-<<<<<<< HEAD
         referenceOrientation = pList.get(PR_REFERENCE_ORIENTATION).getNumeric();
         writingModeTraits = new WritingModeTraits
             ( WritingMode.valueOf(pList.get(PR_WRITING_MODE).getEnum()) );
-=======
-        //writingMode = pList.getWritingMode();
-
->>>>>>> 6c827ad0
         if (masterReference == null || masterReference.equals("")) {
             missingPropertyError("master-reference");
         }
@@ -122,7 +103,6 @@
     /** {@inheritDoc} */
     protected void startOfNode() throws FOPException {
         super.startOfNode();
-<<<<<<< HEAD
         flowMap = new java.util.HashMap/*<String, Flow>*/();
 
         this.simplePageMaster
@@ -131,23 +111,10 @@
             this.pageSequenceMaster
                 = getRoot().getLayoutMasterSet().getPageSequenceMaster(masterReference);
             if (pageSequenceMaster == null) {
-=======
-        flowMap = new java.util.HashMap();
-
-        this.simplePageMaster = getRoot().getLayoutMasterSet().getSimplePageMaster(masterReference);
-        if (this.simplePageMaster == null) {
-            this.pageSequenceMaster
-                    = getRoot().getLayoutMasterSet().getPageSequenceMaster(masterReference);
-            if (this.pageSequenceMaster == null) {
->>>>>>> 6c827ad0
                 getFOValidationEventProducer().masterNotFound(this, getName(),
                         masterReference, getLocator());
             }
         }
-<<<<<<< HEAD
-=======
-
->>>>>>> 6c827ad0
         getFOEventHandler().startPageSequence(this);
     }
 
@@ -191,7 +158,7 @@
 
     /**
      * {@inheritDoc}
-     * @asf.todo see if addChildNode() should also be called for fo's other than
+     * TODO see if addChildNode() should also be called for fo's other than
      *  fo:flow.
      */
     public void addChildNode(FONode child) throws FOPException {
@@ -210,11 +177,7 @@
             flowMap.put(((StaticContent)child).getFlowName(), child);
             break;
         default:
-<<<<<<< HEAD
             super.addChildNode(child);
-=======
-            assert false;
->>>>>>> 6c827ad0
         }
     }
 
@@ -298,16 +261,9 @@
      * @return the SimplePageMaster to use for this page
      * @throws PageProductionException if there's a problem determining the page master
      */
-<<<<<<< HEAD
     public SimplePageMaster getNextSimplePageMaster
         (int page, boolean isFirstPage, boolean isLastPage, boolean isBlank)
         throws PageProductionException {
-=======
-    public SimplePageMaster getNextSimplePageMaster(int page,
-                                                    boolean isFirstPage,
-                                                    boolean isLastPage,
-                                                    boolean isBlank) throws PageProductionException {
->>>>>>> 6c827ad0
 
         if (pageSequenceMaster == null) {
             return simplePageMaster;
@@ -343,13 +299,8 @@
     }
 
     /**
-<<<<<<< HEAD
      * Get the value of the <code>master-reference</code> trait.
      * @return the "master-reference" trait
-=======
-     * Get the value of the <code>master-reference</code> property.
-     * @return the "master-reference" property
->>>>>>> 6c827ad0
      */
     public String getMasterReference() {
         return masterReference;
@@ -369,26 +320,16 @@
     }
 
     /**
-<<<<<<< HEAD
      * Get the value of the <code>country</code> trait.
      * @return the country trait value
-=======
-     * Get the value of the <code>country</code> property.
-     * @return the country property value
->>>>>>> 6c827ad0
      */
     public String getCountry() {
         return this.country;
     }
 
     /**
-<<<<<<< HEAD
      * Get the value of the <code>language</code> trait.
      * @return the language trait value
-=======
-     * Get the value of the <code>language</code> property.
-     * @return the language property value
->>>>>>> 6c827ad0
      */
     public String getLanguage() {
         return this.language;
