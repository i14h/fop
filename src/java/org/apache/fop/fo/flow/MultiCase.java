--- conflicted
+++ resolved
@@ -27,11 +27,7 @@
 /**
  * Class modelling the <a href="http://www.w3.org/TR/xsl/#fo_multi-case">
  * <code>fo:multi-case</code></a> object.
-<<<<<<< HEAD
- * @asf.todo implement validateChildNode()
-=======
- * @todo implement validateChildNode()
->>>>>>> 6c827ad0
+ * TODO implement validateChildNode()
  */
 public class MultiCase extends FObj {
     // The value of properties relevant for fo:multi-case.
