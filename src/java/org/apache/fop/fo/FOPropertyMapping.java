--- conflicted
+++ resolved
@@ -72,7 +72,7 @@
  * This class creates and returns an array of Property.Maker instances
  * indexed by the PR_* propId from Constants.java.
  *
- * @asf.todo Check multi-threading safety of the statics below
+ * TODO Check multi-threading safety of the statics below
  */
 public final class FOPropertyMapping implements Constants {
 
@@ -282,11 +282,7 @@
      */
     public static PropertyMaker[] getGenericMappings() {
 
-<<<<<<< HEAD
         if (generics == null) {
-=======
-        if (s_generics == null) {
->>>>>>> 6c827ad0
             /* this method was never called before */
             generics = new PropertyMaker[PROPERTY_COUNT + 1];
             FOPropertyMapping gp = new FOPropertyMapping();
@@ -379,13 +375,8 @@
                 || ((id & Constants.PROPERTY_MASK) == 0)) {
             return (String) propIds.get(new Integer(id));
         } else {
-<<<<<<< HEAD
             return propIds.get(new Integer(id & Constants.PROPERTY_MASK))
                     + "." + propIds.get(new Integer(id & Constants.COMPOUND_MASK));
-=======
-            return s_htPropIds.get(new Integer(id & Constants.PROPERTY_MASK))
-                    + "." + s_htPropIds.get(new Integer(id & Constants.COMPOUND_MASK));
->>>>>>> 6c827ad0
         }
     }
 
@@ -977,11 +968,7 @@
         m  = new FontFamilyProperty.Maker(PR_FONT_FAMILY);
         m.setInherited(true);
         m.setDefault("sans-serif,Symbol,ZapfDingbats");
-<<<<<<< HEAD
         m.addShorthand(generics[PR_FONT]);
-=======
-        m.addShorthand(s_generics[PR_FONT]);
->>>>>>> 6c827ad0
         addPropertyMaker("font-family", m);
 
         // font-selection-strategy
@@ -1081,22 +1068,14 @@
         m  = new StringProperty.Maker(PR_COUNTRY);
         m.setInherited(true);
         m.setDefault("none");
-<<<<<<< HEAD
         m.addShorthand(generics[PR_XML_LANG]);
-=======
-        m.addShorthand(s_generics[PR_XML_LANG]);
->>>>>>> 6c827ad0
         addPropertyMaker("country", m);
 
         // language
         m  = new StringProperty.Maker(PR_LANGUAGE);
         m.setInherited(true);
         m.setDefault("none");
-<<<<<<< HEAD
         m.addShorthand(generics[PR_XML_LANG]);
-=======
-        m.addShorthand(s_generics[PR_XML_LANG]);
->>>>>>> 6c827ad0
         addPropertyMaker("language", m);
 
         // script
@@ -1171,11 +1150,7 @@
         m  = new SpaceProperty.Maker(PR_SPACE_BEFORE);
         m.useGeneric(genericSpace);
         corr = new SpacePropertyMaker(m);
-<<<<<<< HEAD
         corr.setCorresponding(PR_MARGIN_TOP, PR_MARGIN_TOP, PR_MARGIN_RIGHT, PR_MARGIN_LEFT);
-=======
-        corr.setCorresponding(PR_MARGIN_TOP, PR_MARGIN_TOP, PR_MARGIN_RIGHT);
->>>>>>> 6c827ad0
         corr.setUseParent(false);
         corr.setRelative(true);
         addPropertyMaker("space-before", m);
@@ -1184,11 +1159,7 @@
         m  = new SpaceProperty.Maker(PR_SPACE_AFTER);
         m.useGeneric(genericSpace);
         corr = new SpacePropertyMaker(m);
-<<<<<<< HEAD
         corr.setCorresponding(PR_MARGIN_BOTTOM, PR_MARGIN_BOTTOM, PR_MARGIN_LEFT, PR_MARGIN_RIGHT);
-=======
-        corr.setCorresponding(PR_MARGIN_BOTTOM, PR_MARGIN_BOTTOM, PR_MARGIN_LEFT);
->>>>>>> 6c827ad0
         corr.setUseParent(false);
         corr.setRelative(true);
         addPropertyMaker("space-after", m);
@@ -1199,11 +1170,7 @@
         m.setDefault("0pt");
         m.setPercentBase(LengthBase.CONTAINING_REFAREA_WIDTH);
         IndentPropertyMaker sCorr = new IndentPropertyMaker(m);
-<<<<<<< HEAD
         sCorr.setCorresponding(PR_MARGIN_LEFT, PR_MARGIN_RIGHT, PR_MARGIN_TOP, PR_MARGIN_TOP);
-=======
-        sCorr.setCorresponding(PR_MARGIN_LEFT, PR_MARGIN_RIGHT, PR_MARGIN_TOP);
->>>>>>> 6c827ad0
         sCorr.setUseParent(false);
         sCorr.setRelative(true);
         sCorr.setPaddingCorresponding(new int[] {
@@ -1220,12 +1187,8 @@
         m.setDefault("0pt");
         m.setPercentBase(LengthBase.CONTAINING_REFAREA_WIDTH);
         IndentPropertyMaker eCorr = new IndentPropertyMaker(m);
-<<<<<<< HEAD
         eCorr.setCorresponding(PR_MARGIN_RIGHT, PR_MARGIN_LEFT,
                                PR_MARGIN_BOTTOM, PR_MARGIN_BOTTOM);
-=======
-        eCorr.setCorresponding(PR_MARGIN_RIGHT, PR_MARGIN_LEFT, PR_MARGIN_BOTTOM);
->>>>>>> 6c827ad0
         eCorr.setUseParent(false);
         eCorr.setRelative(true);
         eCorr.setPaddingCorresponding(new int[] {
