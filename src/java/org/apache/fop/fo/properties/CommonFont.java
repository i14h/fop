--- conflicted
+++ resolved
@@ -37,7 +37,8 @@
 
     /** cache holding canonical CommonFont instances (only those with
      *  absolute font-size and font-size-adjust) */
-    private static final PropertyCache cache = new PropertyCache(CommonFont.class);
+    private static final PropertyCache CACHE
+        = new PropertyCache(CommonFont.class);
 
     /** hashcode of this instance */
     private int hash = 0;
@@ -61,10 +62,10 @@
     private final EnumProperty fontWeight;
 
     /** The "font-size" property. */
-    public final Length fontSize;
+    public final Length fontSize;                               // CSOK: VisibilityModifier
 
     /** The "font-size-adjust" property. */
-    public final Numeric fontSizeAdjust;
+    public final Numeric fontSizeAdjust;                        // CSOK: VisibilityModifier
 
 
     /**
@@ -79,7 +80,7 @@
      * @param fontSize  the font-size (possibly non-cached)
      * @param fontSizeAdjust    the font-size-adjust (possibly non-cached)
      */
-    private CommonFont(FontFamilyProperty fontFamily,
+    private CommonFont(FontFamilyProperty fontFamily,           // CSOK: ParameterNumber
                        EnumProperty fontSelectionStrategy,
                        EnumProperty fontStretch,
                        EnumProperty fontStyle,
@@ -110,7 +111,8 @@
      */
     public static CommonFont getInstance(PropertyList pList) throws PropertyException {
         FontFamilyProperty fontFamily = (FontFamilyProperty) pList.get(Constants.PR_FONT_FAMILY);
-        EnumProperty fontSelectionStrategy = (EnumProperty) pList.get(Constants.PR_FONT_SELECTION_STRATEGY);
+        EnumProperty fontSelectionStrategy
+            = (EnumProperty) pList.get(Constants.PR_FONT_SELECTION_STRATEGY);
         EnumProperty fontStretch = (EnumProperty) pList.get(Constants.PR_FONT_STRETCH);
         EnumProperty fontStyle = (EnumProperty) pList.get(Constants.PR_FONT_STYLE);
         EnumProperty fontVariant = (EnumProperty) pList.get(Constants.PR_FONT_VARIANT);
@@ -127,7 +129,7 @@
                                                fontSize,
                                                fontSizeAdjust);
 
-        return cache.fetch(commonFont);
+        return CACHE.fetch(commonFont);
     }
 
     /** @return an array with the font-family names */
@@ -168,7 +170,6 @@
     /** @return the "font-weight" property */
     public int getFontWeight() {
         return fontWeight.getEnum();
-<<<<<<< HEAD
     }
 
     /** @return the "font-size" property. */
@@ -179,30 +180,27 @@
     /** @return the "font-size-adjust" property. */
     public Numeric getFontSizeAdjust() {
         return fontSizeAdjust;
-=======
->>>>>>> 6c827ad0
     }
 
     /**
      * Create and return an array of <code>FontTriplets</code> based on
      * the properties stored in the instance variables.
-     *
-     * @param fontInfo
-     * @return a Font object.
+     * @param fontInfo a font info object
+     * @return a font triplet
      */
     public FontTriplet[] getFontState(FontInfo fontInfo) {
-        int font_weight;
+        int fw;
         switch (fontWeight.getEnum()) {
-        case Constants.EN_100: font_weight = 100; break;
-        case Constants.EN_200: font_weight = 200; break;
-        case Constants.EN_300: font_weight = 300; break;
-        case Constants.EN_400: font_weight = 400; break;
-        case Constants.EN_500: font_weight = 500; break;
-        case Constants.EN_600: font_weight = 600; break;
-        case Constants.EN_700: font_weight = 700; break;
-        case Constants.EN_800: font_weight = 800; break;
-        case Constants.EN_900: font_weight = 900; break;
-        default: font_weight = 400;
+        case Constants.EN_100: fw = 100; break;
+        case Constants.EN_200: fw = 200; break;
+        case Constants.EN_300: fw = 300; break;
+        case Constants.EN_400: fw = 400; break;
+        case Constants.EN_500: fw = 500; break;
+        case Constants.EN_600: fw = 600; break;
+        case Constants.EN_700: fw = 700; break;
+        case Constants.EN_800: fw = 800; break;
+        case Constants.EN_900: fw = 900; break;
+        default: fw = 400;
         }
 
         String style;
@@ -224,7 +222,7 @@
         //int fontVariant = propertyList.get("font-variant").getEnum();
         FontTriplet[] triplets = fontInfo.fontLookup(
                                     getFontFamily(),
-                                    style, font_weight);
+                                    style, fw);
         return triplets;
     }
 
@@ -262,7 +260,8 @@
             hash = 37 * hash + (fontSize == null ? 0 : fontSize.hashCode());
             hash = 37 * hash + (fontSizeAdjust == null ? 0 : fontSizeAdjust.hashCode());
             hash = 37 * hash + (fontFamily == null ? 0 : fontFamily.hashCode());
-            hash = 37 * hash + (fontSelectionStrategy == null ? 0 : fontSelectionStrategy.hashCode());
+            hash = 37 * hash + (fontSelectionStrategy == null
+                                ? 0 : fontSelectionStrategy.hashCode());
             hash = 37 * hash + (fontStretch == null ? 0 : fontStretch.hashCode());
             hash = 37 * hash + (fontStyle == null ? 0 : fontStyle.hashCode());
             hash = 37 * hash + (fontVariant == null ? 0 : fontVariant.hashCode());
