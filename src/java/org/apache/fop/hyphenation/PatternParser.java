/*
 * Licensed to the Apache Software Foundation (ASF) under one or more
 * contributor license agreements.  See the NOTICE file distributed with
 * this work for additional information regarding copyright ownership.
 * The ASF licenses this file to You under the Apache License, Version 2.0
 * (the "License"); you may not use this file except in compliance with
 * the License.  You may obtain a copy of the License at
 *
 *      http://www.apache.org/licenses/LICENSE-2.0
 *
 * Unless required by applicable law or agreed to in writing, software
 * distributed under the License is distributed on an "AS IS" BASIS,
 * WITHOUT WARRANTIES OR CONDITIONS OF ANY KIND, either express or implied.
 * See the License for the specific language governing permissions and
 * limitations under the License.
 */

/* $Id$ */

package org.apache.fop.hyphenation;

// SAX
import org.xml.sax.XMLReader;
import org.xml.sax.InputSource;
import org.xml.sax.SAXException;
import org.xml.sax.SAXParseException;
import org.xml.sax.helpers.DefaultHandler;
import org.xml.sax.Attributes;

// Java
import java.io.File;
import java.io.FileNotFoundException;
import java.io.FileOutputStream;
import java.io.IOException;
import java.io.InputStream;
import java.io.PrintStream;
import java.net.MalformedURLException;
import java.util.ArrayList;

import javax.xml.parsers.SAXParserFactory;

/**
 * A SAX document handler to read and parse hyphenation patterns
 * from a XML file.
 *
 * @author Carlos Villegas <cav@uniscope.co.jp>
 */
public class PatternParser extends DefaultHandler implements PatternConsumer {

    private XMLReader parser;
    private int currElement;
    private PatternConsumer consumer;
    private StringBuffer token;
    private ArrayList exception;
    private char hyphenChar;
    private String errMsg;
    private boolean hasClasses = false;

    static final int ELEM_CLASSES = 1;
    static final int ELEM_EXCEPTIONS = 2;
    static final int ELEM_PATTERNS = 3;
    static final int ELEM_HYPHEN = 4;

    public PatternParser() throws HyphenationException {
        this.consumer = this;
        token = new StringBuffer();
        parser = createParser();
        parser.setContentHandler(this);
        parser.setErrorHandler(this);
        hyphenChar = '-';    // default
    }

    public PatternParser(PatternConsumer consumer) throws HyphenationException {
        this();
        this.consumer = consumer;
    }

    /**
     * Parses a hyphenation pattern file.
     * @param filename the filename
     * @throws HyphenationException In case of an exception while parsing
     */
    public void parse(String filename) throws HyphenationException {
        parse(new File(filename));
    }

    /**
     * Parses a hyphenation pattern file.
     * @param file the pattern file
     * @throws HyphenationException In case of an exception while parsing
     */
    public void parse(File file) throws HyphenationException {
        try {
            InputSource src = new InputSource(file.toURI().toURL().toExternalForm());
            parse(src);
        } catch (MalformedURLException e) {
            throw new HyphenationException("Error converting the File '" + file + "' to a URL: "
                    + e.getMessage());
        }
    }

    /**
     * Parses a hyphenation pattern file.
     * @param source the InputSource for the file
     * @throws HyphenationException In case of an exception while parsing
     */
    public void parse(InputSource source) throws HyphenationException {
        try {
            parser.parse(source);
        } catch (FileNotFoundException fnfe) {
            throw new HyphenationException("File not found: " + fnfe.getMessage());
        } catch (IOException ioe) {
            throw new HyphenationException(ioe.getMessage());
        } catch (SAXException e) {
            throw new HyphenationException(errMsg);
        }
    }

    /**
     * Creates a SAX parser using JAXP
     * @return the created SAX parser
     */
    static XMLReader createParser() {
        try {
            SAXParserFactory factory = SAXParserFactory.newInstance();
            factory.setNamespaceAware(true);
            return factory.newSAXParser().getXMLReader();
        } catch (Exception e) {
            throw new RuntimeException("Couldn't create XMLReader: " + e.getMessage());
        }
    }

    protected String readToken(StringBuffer chars) {
        String word;
        boolean space = false;
        int i;
        for (i = 0; i < chars.length(); i++) {
            if (Character.isWhitespace(chars.charAt(i))) {
                space = true;
            } else {
                break;
            }
        }
        if (space) {
            // chars.delete(0,i);
            for (int countr = i; countr < chars.length(); countr++) {
                chars.setCharAt(countr - i, chars.charAt(countr));
            }
            chars.setLength(chars.length() - i);
            if (token.length() > 0) {
                word = token.toString();
                token.setLength(0);
                return word;
            }
        }
        space = false;
        for (i = 0; i < chars.length(); i++) {
            if (Character.isWhitespace(chars.charAt(i))) {
                space = true;
                break;
            }
        }
        token.append(chars.toString().substring(0, i));
        // chars.delete(0,i);
        for (int countr = i; countr < chars.length(); countr++) {
            chars.setCharAt(countr - i, chars.charAt(countr));
        }
        chars.setLength(chars.length() - i);
        if (space) {
            word = token.toString();
            token.setLength(0);
            return word;
        }
        token.append(chars);
        return null;
    }

    protected static String getPattern(String word) {
        StringBuffer pat = new StringBuffer();
        int len = word.length();
        for (int i = 0; i < len; i++) {
            if (!Character.isDigit(word.charAt(i))) {
                pat.append(word.charAt(i));
            }
        }
        return pat.toString();
    }

    protected ArrayList normalizeException(ArrayList ex) {
        ArrayList res = new ArrayList();
        for (int i = 0; i < ex.size(); i++) {
            Object item = ex.get(i);
            if (item instanceof String) {
                String str = (String)item;
                StringBuffer buf = new StringBuffer();
                for (int j = 0; j < str.length(); j++) {
                    char c = str.charAt(j);
                    if (c != hyphenChar) {
                        buf.append(c);
                    } else {
                        res.add(buf.toString());
                        buf.setLength(0);
                        char[] h = new char[1];
                        h[0] = hyphenChar;
                        // we use here hyphenChar which is not necessarily
                        // the one to be printed
                        res.add(new Hyphen(new String(h), null, null));
                    }
                }
                if (buf.length() > 0) {
                    res.add(buf.toString());
                }
            } else {
                res.add(item);
            }
        }
        return res;
    }

    protected String getExceptionWord(ArrayList ex) {
        StringBuffer res = new StringBuffer();
        for (int i = 0; i < ex.size(); i++) {
            Object item = ex.get(i);
            if (item instanceof String) {
                res.append((String)item);
            } else {
                if (((Hyphen)item).noBreak != null) {
                    res.append(((Hyphen)item).noBreak);
                }
            }
        }
        return res.toString();
    }

    protected static String getInterletterValues(String pat) {
        StringBuffer il = new StringBuffer();
        String word = pat + "a";    // add dummy letter to serve as sentinel
        int len = word.length();
        for (int i = 0; i < len; i++) {
            char c = word.charAt(i);
            if (Character.isDigit(c)) {
                il.append(c);
                i++;
            } else {
                il.append('0');
            }
        }
        return il.toString();
    }

    protected void getExternalClasses() throws SAXException {
        XMLReader mainParser = parser;
        parser = createParser();
        parser.setContentHandler(this);
        parser.setErrorHandler(this);
        InputStream stream = this.getClass().getResourceAsStream("classes.xml");
        InputSource source = new InputSource(stream);
        try {
            parser.parse(source);
        } catch (IOException ioe) {
            throw new SAXException(ioe.getMessage());
        } finally {
            parser = mainParser;
        }
    }
    
    //
    // ContentHandler methods
    //

    /**
     * {@inheritDoc}
<<<<<<< HEAD
     * @throws SAXException 
=======
>>>>>>> 6c827ad0
     */
    public void startElement(String uri, String local, String raw,
                             Attributes attrs) throws SAXException {
        if (local.equals("hyphen-char")) {
            String h = attrs.getValue("value");
            if (h != null && h.length() == 1) {
                hyphenChar = h.charAt(0);
            }
        } else if (local.equals("classes")) {
            currElement = ELEM_CLASSES;
        } else if (local.equals("patterns")) {
            if (!hasClasses) {
                getExternalClasses();
            }
            currElement = ELEM_PATTERNS;
        } else if (local.equals("exceptions")) {
            if (!hasClasses) {
                getExternalClasses();
            }
            currElement = ELEM_EXCEPTIONS;
            exception = new ArrayList();
        } else if (local.equals("hyphen")) {
            if (token.length() > 0) {
                exception.add(token.toString());
            }
            exception.add(new Hyphen(attrs.getValue("pre"),
                                            attrs.getValue("no"),
                                            attrs.getValue("post")));
            currElement = ELEM_HYPHEN;
        }
        token.setLength(0);
    }

    /**
     * {@inheritDoc}
     */
    public void endElement(String uri, String local, String raw) {

        if (token.length() > 0) {
            String word = token.toString();
            switch (currElement) {
            case ELEM_CLASSES:
                consumer.addClass(word);
                break;
            case ELEM_EXCEPTIONS:
                exception.add(word);
                exception = normalizeException(exception);
                consumer.addException(getExceptionWord(exception),
                                      (ArrayList)exception.clone());
                break;
            case ELEM_PATTERNS:
                consumer.addPattern(getPattern(word),
                                    getInterletterValues(word));
                break;
            case ELEM_HYPHEN:
                // nothing to do
                break;
            }
            if (currElement != ELEM_HYPHEN) {
                token.setLength(0);
            }
        }
        if (currElement == ELEM_CLASSES) {
            hasClasses = true;
        }
        if (currElement == ELEM_HYPHEN) {
            currElement = ELEM_EXCEPTIONS;
        } else {
            currElement = 0;
        }

    }

    /**
     * {@inheritDoc}
     */
    public void characters(char ch[], int start, int length) {
        StringBuffer chars = new StringBuffer(length);
        chars.append(ch, start, length);
        String word = readToken(chars);
        while (word != null) {
            // System.out.println("\"" + word + "\"");
            switch (currElement) {
            case ELEM_CLASSES:
                consumer.addClass(word);
                break;
            case ELEM_EXCEPTIONS:
                exception.add(word);
                exception = normalizeException(exception);
                consumer.addException(getExceptionWord(exception),
                                      (ArrayList)exception.clone());
                exception.clear();
                break;
            case ELEM_PATTERNS:
                consumer.addPattern(getPattern(word),
                                    getInterletterValues(word));
                break;
            }
            word = readToken(chars);
        }

    }

    //
    // ErrorHandler methods
    //

    /**
     * {@inheritDoc}
     */
    public void warning(SAXParseException ex) {
        errMsg = "[Warning] " + getLocationString(ex) + ": "
                 + ex.getMessage();
    }

    /**
     * {@inheritDoc}
     */
    public void error(SAXParseException ex) {
        errMsg = "[Error] " + getLocationString(ex) + ": " + ex.getMessage();
    }

    /**
     * {@inheritDoc}
     */
    public void fatalError(SAXParseException ex) throws SAXException {
        errMsg = "[Fatal Error] " + getLocationString(ex) + ": "
                 + ex.getMessage();
        throw ex;
    }

    /**
     * Returns a string of the location.
     */
    private String getLocationString(SAXParseException ex) {
        StringBuffer str = new StringBuffer();

        String systemId = ex.getSystemId();
        if (systemId != null) {
            int index = systemId.lastIndexOf('/');
            if (index != -1) {
                systemId = systemId.substring(index + 1);
            }
            str.append(systemId);
        }
        str.append(':');
        str.append(ex.getLineNumber());
        str.append(':');
        str.append(ex.getColumnNumber());

        return str.toString();

    }    // getLocationString(SAXParseException):String


    // PatternConsumer implementation for testing purposes
    public void addClass(String c) {
        testOut.println("class: " + c);
    }

    public void addException(String w, ArrayList e) {
        testOut.println("exception: " + w + " : " + e.toString());
    }

    public void addPattern(String p, String v) {
        testOut.println("pattern: " + p + " : " + v);
    }
    
    private PrintStream testOut = System.out;
    
    /**
     * @param testOut the testOut to set
     */
    public void setTestOut(PrintStream testOut) {
        this.testOut = testOut;
    }
    
    public void closeTestOut() {
        testOut.flush();
        testOut.close();
    }

    public static void main(String[] args) throws Exception {
        if (args.length > 0) {
            PatternParser pp = new PatternParser();
            PrintStream p = null;
            if (args.length > 1) {
                FileOutputStream f = new FileOutputStream(args[1]);
                p = new PrintStream(f, false, "utf-8");
                pp.setTestOut(p);
            }
            pp.parse(args[0]);
            if (pp != null) {
                pp.closeTestOut();
            }
        }
    }

 
}<|MERGE_RESOLUTION|>--- conflicted
+++ resolved
@@ -61,6 +61,10 @@
     static final int ELEM_PATTERNS = 3;
     static final int ELEM_HYPHEN = 4;
 
+    /**
+     * Construct a pattern parser.
+     * @throws HyphenationException if a hyphenation exception is raised
+     */
     public PatternParser() throws HyphenationException {
         this.consumer = this;
         token = new StringBuffer();
@@ -70,6 +74,11 @@
         hyphenChar = '-';    // default
     }
 
+    /**
+     * Construct a pattern parser.
+     * @param consumer a pattern consumer
+     * @throws HyphenationException if a hyphenation exception is raised
+     */
     public PatternParser(PatternConsumer consumer) throws HyphenationException {
         this();
         this.consumer = consumer;
@@ -130,7 +139,7 @@
         }
     }
 
-    protected String readToken(StringBuffer chars) {
+    private String readToken(StringBuffer chars) {
         String word;
         boolean space = false;
         int i;
@@ -175,7 +184,7 @@
         return null;
     }
 
-    protected static String getPattern(String word) {
+    private static String getPattern(String word) {
         StringBuffer pat = new StringBuffer();
         int len = word.length();
         for (int i = 0; i < len; i++) {
@@ -186,7 +195,7 @@
         return pat.toString();
     }
 
-    protected ArrayList normalizeException(ArrayList ex) {
+    private ArrayList normalizeException(ArrayList ex) {
         ArrayList res = new ArrayList();
         for (int i = 0; i < ex.size(); i++) {
             Object item = ex.get(i);
@@ -217,7 +226,7 @@
         return res;
     }
 
-    protected String getExceptionWord(ArrayList ex) {
+    private String getExceptionWord(ArrayList ex) {
         StringBuffer res = new StringBuffer();
         for (int i = 0; i < ex.size(); i++) {
             Object item = ex.get(i);
@@ -232,7 +241,7 @@
         return res.toString();
     }
 
-    protected static String getInterletterValues(String pat) {
+    private static String getInterletterValues(String pat) {
         StringBuffer il = new StringBuffer();
         String word = pat + "a";    // add dummy letter to serve as sentinel
         int len = word.length();
@@ -248,6 +257,7 @@
         return il.toString();
     }
 
+    /** @throws SAXException if not caught */
     protected void getExternalClasses() throws SAXException {
         XMLReader mainParser = parser;
         parser = createParser();
@@ -263,17 +273,14 @@
             parser = mainParser;
         }
     }
-    
+
     //
     // ContentHandler methods
     //
 
     /**
      * {@inheritDoc}
-<<<<<<< HEAD
-     * @throws SAXException 
-=======
->>>>>>> 6c827ad0
+     * @throws SAXException
      */
     public void startElement(String uri, String local, String raw,
                              Attributes attrs) throws SAXException {
@@ -331,6 +338,8 @@
             case ELEM_HYPHEN:
                 // nothing to do
                 break;
+            default:
+                break;
             }
             if (currElement != ELEM_HYPHEN) {
                 token.setLength(0);
@@ -350,7 +359,7 @@
     /**
      * {@inheritDoc}
      */
-    public void characters(char ch[], int start, int length) {
+    public void characters(char[] ch, int start, int length) {
         StringBuffer chars = new StringBuffer(length);
         chars.append(ch, start, length);
         String word = readToken(chars);
@@ -371,6 +380,8 @@
                 consumer.addPattern(getPattern(word),
                                     getInterletterValues(word));
                 break;
+            default:
+                break;
             }
             word = readToken(chars);
         }
@@ -429,33 +440,53 @@
     }    // getLocationString(SAXParseException):String
 
 
-    // PatternConsumer implementation for testing purposes
+    /**
+     * For testing purposes only.
+     * {@inheritDoc}
+     */
     public void addClass(String c) {
         testOut.println("class: " + c);
     }
 
+    /**
+     * For testing purposes only.
+     * {@inheritDoc}
+     */
     public void addException(String w, ArrayList e) {
         testOut.println("exception: " + w + " : " + e.toString());
     }
 
+    /**
+     * For testing purposes only.
+     * {@inheritDoc}
+     */
     public void addPattern(String p, String v) {
         testOut.println("pattern: " + p + " : " + v);
     }
-    
+
     private PrintStream testOut = System.out;
-    
-    /**
+
+    /**
+     * Set test out stream.
      * @param testOut the testOut to set
      */
     public void setTestOut(PrintStream testOut) {
         this.testOut = testOut;
     }
-    
+
+    /**
+     * Close test out file.
+     */
     public void closeTestOut() {
         testOut.flush();
         testOut.close();
     }
 
+    /**
+     * Main entry point when used as an application.
+     * @param args array of command line arguments
+     * @throws Exception in case of uncaught exception
+     */
     public static void main(String[] args) throws Exception {
         if (args.length > 0) {
             PatternParser pp = new PatternParser();
@@ -472,5 +503,5 @@
         }
     }
 
- 
+
 }