--- conflicted
+++ resolved
@@ -220,13 +220,8 @@
      * and destroy the AdjustingInfo object if there are
      * no UnresolvedAreas left
      */
-<<<<<<< HEAD
     public void finish() {
-        if (adjustingInfo.lineAlignment == Constants.EN_JUSTIFY) {
-=======
-    public void finalise() {
         if (adjustingInfo.lineAlignment == EN_JUSTIFY) {
->>>>>>> 2d570d35
             if (log.isTraceEnabled()) {
                 log.trace("Applying variation factor to justified line: " + adjustingInfo);
             }
