/*
 * Licensed to the Apache Software Foundation (ASF) under one or more
 * contributor license agreements.  See the NOTICE file distributed with
 * this work for additional information regarding copyright ownership.
 * The ASF licenses this file to You under the Apache License, Version 2.0
 * (the "License"); you may not use this file except in compliance with
 * the License.  You may obtain a copy of the License at
 *
 *      http://www.apache.org/licenses/LICENSE-2.0
 *
 * Unless required by applicable law or agreed to in writing, software
 * distributed under the License is distributed on an "AS IS" BASIS,
 * WITHOUT WARRANTIES OR CONDITIONS OF ANY KIND, either express or implied.
 * See the License for the specific language governing permissions and
 * limitations under the License.
 */

/* $Id$ */

package org.apache.fop.area;

import java.awt.Rectangle;
<<<<<<< HEAD
=======
import java.awt.geom.Rectangle2D;
>>>>>>> 6c827ad0
import java.io.IOException;
import java.io.ObjectInputStream;
import java.io.ObjectOutputStream;
import java.util.ArrayList;
import java.util.HashMap;
import java.util.Iterator;
import java.util.List;
import java.util.Map;
import java.util.Set;

import org.apache.commons.logging.Log;
import org.apache.commons.logging.LogFactory;

import org.apache.fop.fo.Constants;
import org.apache.fop.fo.pagination.SimplePageMaster;

/**
 * Page viewport that specifies the viewport area and holds the page contents.
 * This is the top level object for a page and remains valid for the life
 * of the document and the area tree.
 * This object may be used as a key to reference a page.
 * This is the level that creates the page.
 * The page (reference area) is then rendered inside the page object
 */
public class PageViewport extends AreaTreeObject implements Resolvable, Cloneable {

    private Page page;
    private Rectangle viewArea;
    private String simplePageMasterName;

    /**
     * Unique key to identify the page. pageNumberString and pageIndex are both no option
     * for this.
     */
    private String pageKey;

    private int pageNumber = -1;
    private String pageNumberString = null;
    private int pageIndex = -1; //-1 = undetermined
    private boolean blank;

    private transient PageSequence pageSequence;

    // list of id references and the rectangle on the page
    //private Map idReferences = null;

    // set of IDs that appear first (or exclusively) on this page:
    private Set idFirsts = new java.util.HashSet();

    // this keeps a list of currently unresolved areas or extensions
    // once an idref is resolved it is removed
    // when this is empty the page can be rendered
    private Map unresolvedIDRefs = new java.util.HashMap();

    private Map pendingResolved = null;

    // hashmap of markers for this page
    // start and end are added by the fo that contains the markers
    private Map markerFirstStart = null;
    private Map markerLastStart = null;
    private Map markerFirstAny = null;
    private Map markerLastEnd = null;
    private Map markerLastAny = null;

    /**
     * logging instance
     */
    protected static Log log = LogFactory.getLog(PageViewport.class);

    /**
     * Create a page viewport.
     * @param spm SimplePageMaster indicating the page and region dimensions
     * @param pageNumber the page number
     * @param pageStr String representation of the page number
     * @param blank true if this is a blank page
     */
    public PageViewport(SimplePageMaster spm, int pageNumber, String pageStr, boolean blank) {
        this.simplePageMasterName = spm.getMasterName();
        setExtensionAttachments(spm.getExtensionAttachments());
<<<<<<< HEAD
        setForeignAttributes(spm.getForeignAttributes());
=======
>>>>>>> 6c827ad0
        this.blank = blank;
        int pageWidth = spm.getPageWidth().getValue();
        int pageHeight = spm.getPageHeight().getValue();
        this.pageNumber = pageNumber;
        this.pageNumberString = pageStr;
        this.viewArea = new Rectangle(0, 0, pageWidth, pageHeight);
        this.page = new Page(spm);
        createSpan(false);
    }

    /**
     * Copy constructor.
     * @param original the original PageViewport to copy from
     */
    public PageViewport(PageViewport original) {
        if (original.extensionAttachments != null) {
            setExtensionAttachments(original.extensionAttachments);
        }
<<<<<<< HEAD
        if (original.foreignAttributes != null) {
            setForeignAttributes(original.foreignAttributes);
        }
=======
>>>>>>> 6c827ad0
        this.pageIndex = original.pageIndex;
        this.pageNumber = original.pageNumber;
        this.pageNumberString = original.pageNumberString;
        this.page = (Page)original.page.clone();
        this.viewArea = new Rectangle(original.viewArea);
        this.simplePageMasterName = original.simplePageMasterName;
        this.blank = original.blank;
    }

    /**
     * Constructor used by the area tree parser.
     * @param viewArea the view area
     * @param pageNumber the page number
     * @param pageStr String representation of the page number
     * @param simplePageMasterName name of the original simple-page-master that generated this page
     * @param blank true if this is a blank page
     */
<<<<<<< HEAD
    public PageViewport(Rectangle viewArea, int pageNumber, String pageStr,
=======
    public PageViewport(Rectangle2D viewArea, int pageNumber, String pageStr,
>>>>>>> 6c827ad0
            String simplePageMasterName, boolean blank) {
        this.viewArea = viewArea;
        this.pageNumber = pageNumber;
        this.pageNumberString = pageStr;
        this.simplePageMasterName = simplePageMasterName;
        this.blank = blank;
    }

    /**
     * Sets the page sequence this page belongs to
     * @param seq the page sequence
     */
    public void setPageSequence(PageSequence seq) {
        this.pageSequence = seq;
    }

    /** @return the page sequence this page belongs to */
    public PageSequence getPageSequence() {
        return this.pageSequence;
    }

    /**
     * Get the view area rectangle of this viewport.
     * @return the rectangle for this viewport
     */
    public Rectangle getViewArea() {
        return viewArea;
    }

    /**
     * Get the page reference area with the contents.
     * @return the page reference area
     */
    public Page getPage() {
        return page;
    }

    /**
     * Sets the page object for this PageViewport.
     * @param page the page
     */
    public void setPage(Page page) {
        this.page = page;
    }

    /**
     * Get the page number of this page.
     * @return the integer value that represents this page
     */
    public int getPageNumber() {
        return pageNumber;
    }

    /**
     * Get the page number of this page.
     * @return the string that represents this page
     */
    public String getPageNumberString() {
        return pageNumberString;
    }

    /**
     * Sets the page index of the page in this rendering run.
     * (This is not the same as the page number!)
     * @param index the page index (zero-based), -1 if it is undetermined
     */
    public void setPageIndex(int index) {
        this.pageIndex = index;
    }

    /**
     * @return the overall page index of the page in this rendering run (zero-based,
     *         -1 if it is undetermined).
     */
    public int getPageIndex() {
        return this.pageIndex;
    }

    /**
     * Sets the unique key for this PageViewport that will be used to reference this page.
     * @param key the unique key.
     */
    public void setKey(String key) {
        this.pageKey = key;
    }

    /**
     * Get the key for this page viewport.
     * This is used so that a serializable key can be used to
     * lookup the page or some other reference.
     *
     * @return a unique page viewport key for this area tree
     */
    public String getKey() {
        if (this.pageKey == null) {
            throw new IllegalStateException("No page key set on the PageViewport: " + toString());
        }
        return this.pageKey;
    }

    /**
     * Add an "ID-first" to this page.
     * This is typically called by the AreaTreeHandler when associating
     * an ID with a PageViewport.
     *
     * @param id the id to be registered as first appearing on this page
     */
    public void setFirstWithID(String id) {
        if (id != null) {
            idFirsts.add(id);
        }
    }

    /**
     * Check whether a certain id first appears on this page
     *
     * @param id the id to be checked
     * @return true if this page is the first where the id appears
     */
    public boolean isFirstWithID(String id) {
        return idFirsts.contains(id);
    }

    /**
     * Add an idref to this page.
     * All idrefs found for child areas of this PageViewport are added
     * to unresolvedIDRefs, for subsequent resolution by AreaTreeHandler
     * calls to this object's resolveIDRef().
     *
     * @param idref the idref
     * @param res the child element of this page that needs this
     *      idref resolved
     */
    public void addUnresolvedIDRef(String idref, Resolvable res) {
        if (unresolvedIDRefs == null) {
            unresolvedIDRefs = new HashMap();
        }
        List list = (List)unresolvedIDRefs.get(idref);
        if (list == null) {
            list = new ArrayList();
            unresolvedIDRefs.put(idref, list);
        }
        list.add(res);
    }

    /**
     * Check if this page has been fully resolved.
     * @return true if the page is resolved and can be rendered
     */
    public boolean isResolved() {
        return unresolvedIDRefs == null
            || unresolvedIDRefs.size() == 0;
    }

    /**
     * Get the unresolved idrefs for this page.
     * @return String array of idref's that still have not been resolved
     */
    public String[] getIDRefs() {
        return (unresolvedIDRefs == null) ? null
            : (String[]) unresolvedIDRefs.keySet().toArray(new String[] {});
    }

    /**
     * {@inheritDoc}
     */
    public void resolveIDRef(String id, List pages) {
        if (page == null) {
            if (pendingResolved == null) {
                pendingResolved = new HashMap();
            }
            pendingResolved.put(id, pages);
        } else {
            if (unresolvedIDRefs != null) {
                List todo = (List)unresolvedIDRefs.get(id);
                if (todo != null) {
                    for (int count = 0; count < todo.size(); count++) {
                        Resolvable res = (Resolvable)todo.get(count);
                        res.resolveIDRef(id, pages);
                    }
                }
            }
        }
        if (unresolvedIDRefs != null && pages != null) {
            unresolvedIDRefs.remove(id);
            if (unresolvedIDRefs.isEmpty()) {
                unresolvedIDRefs = null;
            }
        }
    }

    /**
     * Add the markers for this page.
     * Only the required markers are kept.
     * For "first-starting-within-page" it adds the markers
     * that are starting only if the marker class name is not
     * already added.
     * For "first-including-carryover" it adds any starting marker
     * if the marker class name is not already added.
     * For "last-starting-within-page" it adds all marks that
     * are starting, replacing earlier markers.
     * For "last-ending-within-page" it adds all markers that
     * are ending, replacing earlier markers.
     *
     * Should this logic be placed in the Page layout manager.
     *
     * @param marks the map of markers to add
     * @param starting if the area being added is starting or ending
     * @param isfirst if the area being added has is-first trait
     * @param islast if the area being added has is-last trait
     */
    public void addMarkers(Map marks, boolean starting,
            boolean isfirst, boolean islast) {

        if (marks == null) {
            return;
        }
        if (log.isDebugEnabled()) {
            log.debug("--" + marks.keySet() + ": "
                    + (starting ? "starting" : "ending")
                    + (isfirst ? ", first" : "")
                    + (islast ? ", last" : ""));
        }

        // at the start of the area, register is-first and any areas
        if (starting) {
            if (isfirst) {
                if (markerFirstStart == null) {
                    markerFirstStart = new HashMap();
                }
                if (markerFirstAny == null) {
                    markerFirstAny = new HashMap();
                }
                // first on page: only put in new values, leave current
                for (Iterator iter = marks.keySet().iterator(); iter.hasNext();) {
                    Object key = iter.next();
                    if (!markerFirstStart.containsKey(key)) {
                        markerFirstStart.put(key, marks.get(key));
                        if (log.isTraceEnabled()) {
                            log.trace("page " + pageNumberString + ": "
                                    + "Adding marker " + key + " to FirstStart");
                        }
                    }
                    if (!markerFirstAny.containsKey(key)) {
                        markerFirstAny.put(key, marks.get(key));
                        if (log.isTraceEnabled()) {
                            log.trace("page " + pageNumberString + ": "
                                    + "Adding marker " + key + " to FirstAny");
                        }
                    }
                }
                if (markerLastStart == null) {
                    markerLastStart = new HashMap();
                }
                // last on page: replace all
                markerLastStart.putAll(marks);
                if (log.isTraceEnabled()) {
                    log.trace("page " + pageNumberString + ": "
                            + "Adding all markers to LastStart");
                }
            } else {
                if (markerFirstAny == null) {
                    markerFirstAny = new HashMap();
                }
                // first on page: only put in new values, leave current
                for (Iterator iter = marks.keySet().iterator(); iter.hasNext();) {
                    Object key = iter.next();
                    if (!markerFirstAny.containsKey(key)) {
                        markerFirstAny.put(key, marks.get(key));
                        if (log.isTraceEnabled()) {
                            log.trace("page " + pageNumberString + ": "
                                    + "Adding marker " + key + " to FirstAny");
                        }
                    }
                }
            }
        } else {
            // at the end of the area, register is-last and any areas
            if (islast) {
                if (markerLastEnd == null) {
                    markerLastEnd = new HashMap();
                }
                // last on page: replace all
                markerLastEnd.putAll(marks);
                if (log.isTraceEnabled()) {
                    log.trace("page " + pageNumberString + ": "
                            + "Adding all markers to LastEnd");
                }
            }
            if (markerLastAny == null) {
                markerLastAny = new HashMap();
            }
            // last on page: replace all
            markerLastAny.putAll(marks);
            if (log.isTraceEnabled()) {
                log.trace("page " + pageNumberString + ": "
                        + "Adding all markers to LastAny");
            }
        }
    }

    /**
     * Get a marker from this page.
     * This will retrieve a marker with the class name
     * and position.
     *
     * @param name The class name of the marker to retrieve
     * @param pos the position to retrieve
     * @return Object the marker found or null
     */
    public Object getMarker(String name, int pos) {
        Object mark = null;
        String posName = null;
        switch (pos) {
            case Constants.EN_FSWP:
                if (markerFirstStart != null) {
                    mark = markerFirstStart.get(name);
                    posName = "FSWP";
                }
                if (mark == null && markerFirstAny != null) {
                    mark = markerFirstAny.get(name);
                    posName = "FirstAny after " + posName;
                }
            break;
            case Constants.EN_FIC:
                if (markerFirstAny != null) {
                    mark = markerFirstAny.get(name);
                    posName = "FIC";
                }
            break;
            case Constants.EN_LSWP:
                if (markerLastStart != null) {
                    mark = markerLastStart.get(name);
                    posName = "LSWP";
                }
                if (mark == null && markerLastAny != null) {
                    mark = markerLastAny.get(name);
                    posName = "LastAny after " + posName;
                }
            break;
            case Constants.EN_LEWP:
                if (markerLastEnd != null) {
                    mark = markerLastEnd.get(name);
                    posName = "LEWP";
                }
                if (mark == null && markerLastAny != null) {
                    mark = markerLastAny.get(name);
                    posName = "LastAny after " + posName;
                }
            break;
            default:
                throw new RuntimeException();
        }
        if (log.isTraceEnabled()) {
            log.trace("page " + pageNumberString + ": " + "Retrieving marker " + name
                    + " at position " + posName);
        }
        return mark;
    }

    /** Dumps the current marker data to the logger. */
    public void dumpMarkers() {
        if (log.isTraceEnabled()) {
            log.trace("FirstAny: " + this.markerFirstAny);
            log.trace("FirstStart: " + this.markerFirstStart);
            log.trace("LastAny: " + this.markerLastAny);
            log.trace("LastEnd: " + this.markerLastEnd);
            log.trace("LastStart: " + this.markerLastStart);
        }
    }

    /**
     * Save the page contents to an object stream.
     * The map of unresolved references are set on the page so that
     * the resolvers can be properly serialized and reloaded.
     * @param out the object output stream to write the contents
     * @throws IOException in case of an I/O error while serializing the page
     */
    public void savePage(ObjectOutputStream out) throws IOException {
        // set the unresolved references so they are serialized
        page.setUnresolvedReferences(unresolvedIDRefs);
        out.writeObject(page);
        page = null;
    }

    /**
     * Load the page contents from an object stream.
     * This loads the page contents from the stream and
     * if there are any unresolved references that were resolved
     * while saved they will be resolved on the page contents.
     * @param in the object input stream to read the page from
     * @throws ClassNotFoundException if a class was not found while loading the page
     * @throws IOException if an I/O error occurred while loading the page
     */
    public void loadPage(ObjectInputStream in) throws IOException, ClassNotFoundException {
        page = (Page) in.readObject();
        unresolvedIDRefs = page.getUnresolvedReferences();
        if (unresolvedIDRefs != null && pendingResolved != null) {
            for (Iterator iter = pendingResolved.keySet().iterator();
                         iter.hasNext();) {
                String id = (String) iter.next();
                resolveIDRef(id, (List)pendingResolved.get(id));
            }
            pendingResolved = null;
        }
    }

    /**
     * Clone this page.
     * Used by the page master to create a copy of an original page.
     * @return a copy of this page and associated viewports
     */
    public Object clone() {
        return new PageViewport(this);
    }

    /**
     * Clear the page contents to save memory.
     * This object is kept for the life of the area tree since
     * it holds id and marker information and is used as a key.
     */
    public void clear() {
        page = null;
    }

    /**
     * {@inheritDoc}
     */
    public String toString() {
        StringBuffer sb = new StringBuffer(64);
        sb.append("PageViewport: page=");
        sb.append(getPageNumberString());
        return sb.toString();
    }

    /** @return the name of the simple-page-master that created this page */
    public String getSimplePageMasterName() {
        return this.simplePageMasterName;
    }

    /** @return True if this is a blank page. */
    public boolean isBlank() {
        return this.blank;
    }

    /**
     * Convenience method to get BodyRegion of this PageViewport
     * @return BodyRegion object
     */
    public BodyRegion getBodyRegion() {
        return (BodyRegion) getPage().getRegionViewport(
                Constants.FO_REGION_BODY).getRegionReference();
    }

    /**
     * Convenience method to create a new Span for this
     * this PageViewport.
     *
     * @param spanAll whether this is a single-column span
     * @return Span object created
     */
    public Span createSpan(boolean spanAll) {
        return getBodyRegion().getMainReference().createSpan(spanAll);
    }

    /**
     * Convenience method to get the span-reference-area currently
     * being processed
     *
     * @return span currently being processed.
     */
    public Span getCurrentSpan() {
        return getBodyRegion().getMainReference().getCurrentSpan();
    }

    /**
     * Convenience method to get the normal-flow-reference-area
     * currently being processed
     *
     * @return span currently being processed.
     */
    public NormalFlow getCurrentFlow() {
        return getCurrentSpan().getCurrentFlow();
    }

    /**
     * Convenience method to increment the Span to the
     * next NormalFlow to be processed, and to return that flow.
     *
     * @return the next NormalFlow in the Span.
     */
    public NormalFlow moveToNextFlow() {
        return getCurrentSpan().moveToNextFlow();
    }

    /**
     * Convenience method to return a given region-reference-area,
     * keyed by the Constants class identifier for the corresponding
     * formatting object (ie. Constants.FO_REGION_BODY, FO_REGION_START,
     * etc.)
     *
     * @param id the Constants class identifier for the region.
     * @return the corresponding region-reference-area for this page.
     */
    public RegionReference getRegionReference(int id) {
        return getPage().getRegionViewport(id).getRegionReference();
    }

}<|MERGE_RESOLUTION|>--- conflicted
+++ resolved
@@ -20,10 +20,6 @@
 package org.apache.fop.area;
 
 import java.awt.Rectangle;
-<<<<<<< HEAD
-=======
-import java.awt.geom.Rectangle2D;
->>>>>>> 6c827ad0
 import java.io.IOException;
 import java.io.ObjectInputStream;
 import java.io.ObjectOutputStream;
@@ -91,7 +87,7 @@
     /**
      * logging instance
      */
-    protected static Log log = LogFactory.getLog(PageViewport.class);
+    protected static final Log log = LogFactory.getLog(PageViewport.class);
 
     /**
      * Create a page viewport.
@@ -99,14 +95,13 @@
      * @param pageNumber the page number
      * @param pageStr String representation of the page number
      * @param blank true if this is a blank page
-     */
-    public PageViewport(SimplePageMaster spm, int pageNumber, String pageStr, boolean blank) {
+     * @param spanAll true if the first span area spans all columns
+     */
+    public PageViewport(SimplePageMaster spm, int pageNumber, String pageStr,
+            boolean blank, boolean spanAll) {
         this.simplePageMasterName = spm.getMasterName();
         setExtensionAttachments(spm.getExtensionAttachments());
-<<<<<<< HEAD
         setForeignAttributes(spm.getForeignAttributes());
-=======
->>>>>>> 6c827ad0
         this.blank = blank;
         int pageWidth = spm.getPageWidth().getValue();
         int pageHeight = spm.getPageHeight().getValue();
@@ -114,7 +109,18 @@
         this.pageNumberString = pageStr;
         this.viewArea = new Rectangle(0, 0, pageWidth, pageHeight);
         this.page = new Page(spm);
-        createSpan(false);
+        createSpan(spanAll);
+    }
+
+    /**
+     * Create a page viewport.
+     * @param spm SimplePageMaster indicating the page and region dimensions
+     * @param pageNumber the page number
+     * @param pageStr String representation of the page number
+     * @param blank true if this is a blank page
+     */
+    public PageViewport(SimplePageMaster spm, int pageNumber, String pageStr, boolean blank) {
+        this(spm, pageNumber, pageStr, blank, false);
     }
 
     /**
@@ -125,12 +131,9 @@
         if (original.extensionAttachments != null) {
             setExtensionAttachments(original.extensionAttachments);
         }
-<<<<<<< HEAD
         if (original.foreignAttributes != null) {
             setForeignAttributes(original.foreignAttributes);
         }
-=======
->>>>>>> 6c827ad0
         this.pageIndex = original.pageIndex;
         this.pageNumber = original.pageNumber;
         this.pageNumberString = original.pageNumberString;
@@ -148,11 +151,7 @@
      * @param simplePageMasterName name of the original simple-page-master that generated this page
      * @param blank true if this is a blank page
      */
-<<<<<<< HEAD
     public PageViewport(Rectangle viewArea, int pageNumber, String pageStr,
-=======
-    public PageViewport(Rectangle2D viewArea, int pageNumber, String pageStr,
->>>>>>> 6c827ad0
             String simplePageMasterName, boolean blank) {
         this.viewArea = viewArea;
         this.pageNumber = pageNumber;
