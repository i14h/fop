/*
 * Licensed to the Apache Software Foundation (ASF) under one or more
 * contributor license agreements.  See the NOTICE file distributed with
 * this work for additional information regarding copyright ownership.
 * The ASF licenses this file to You under the Apache License, Version 2.0
 * (the "License"); you may not use this file except in compliance with
 * the License.  You may obtain a copy of the License at
 *
 *      http://www.apache.org/licenses/LICENSE-2.0
 *
 * Unless required by applicable law or agreed to in writing, software
 * distributed under the License is distributed on an "AS IS" BASIS,
 * WITHOUT WARRANTIES OR CONDITIONS OF ANY KIND, either express or implied.
 * See the License for the specific language governing permissions and
 * limitations under the License.
 */

/* $Id$ */

package org.apache.fop.area;

// Java
import java.io.OutputStream;
import java.util.Iterator;
import java.util.List;

import org.xml.sax.SAXException;

import org.apache.commons.logging.Log;
import org.apache.commons.logging.LogFactory;

import org.apache.fop.apps.FOPException;
import org.apache.fop.apps.FOUserAgent;
import org.apache.fop.apps.FormattingResults;
import org.apache.fop.datatypes.Numeric;
import org.apache.fop.fo.FOEventHandler;
import org.apache.fop.fo.extensions.ExtensionAttachment;
import org.apache.fop.fo.extensions.ExternalDocument;
import org.apache.fop.fo.extensions.destination.Destination;
import org.apache.fop.fo.pagination.AbstractPageSequence;
import org.apache.fop.fo.pagination.PageSequence;
import org.apache.fop.fo.pagination.Root;
import org.apache.fop.fo.pagination.bookmarks.BookmarkTree;
import org.apache.fop.layoutmgr.ExternalDocumentLayoutManager;
import org.apache.fop.layoutmgr.LayoutManagerMaker;
import org.apache.fop.layoutmgr.LayoutManagerMapping;
import org.apache.fop.layoutmgr.PageSequenceLayoutManager;
import org.apache.fop.layoutmgr.TopLevelLayoutManager;

/**
 * Area tree handler for formatting objects.
 *
 * Concepts: The area tree is to be as small as possible. With minimal classes
 * and data to fully represent an area tree for formatting objects. The area
 * tree needs to be simple to render and follow the spec closely. This area tree
 * has the concept of page sequences. Wherever possible information is discarded
 * or optimized to keep memory use low. The data is also organized to make it
 * possible for renderers to minimize their output. A page can be saved if not
 * fully resolved and once rendered a page contains only size and id reference
 * information. The area tree pages are organized in a model that depends on the
 * type of renderer.
 */
public class AreaTreeHandler extends FOEventHandler {

    private static Log log = LogFactory.getLog(AreaTreeHandler.class);

    // Recorder of debug statistics
    private Statistics statistics = null;

    // The LayoutManager maker
    private LayoutManagerMaker lmMaker;

    /** The AreaTreeModel in use */
    protected AreaTreeModel model;

    // Keeps track of all meaningful id references
    private IDTracker idTracker;

    // The fo:root node of the document
    private Root rootFObj;

    // The formatting results to be handed back to the caller.
    private FormattingResults results = new FormattingResults();

    private TopLevelLayoutManager prevPageSeqLM;

    private int idGen = 0;

    /**
     * Constructor.
     *
     * @param userAgent FOUserAgent object for process
     * @param outputFormat the MIME type of the output format to use (ex.
     * "application/pdf").
     * @param stream OutputStream
     * @throws FOPException if the RenderPagesModel cannot be created
     */
    public AreaTreeHandler(FOUserAgent userAgent, String outputFormat,
            OutputStream stream) throws FOPException {
        super(userAgent);

        setupModel(userAgent, outputFormat, stream);

        this.lmMaker = userAgent.getFactory().getLayoutManagerMakerOverride();
        if (lmMaker == null) {
            lmMaker = new LayoutManagerMapping();
        }

        this.idTracker = new IDTracker();

        if (log.isDebugEnabled()) {
            statistics = new Statistics();
        }
    }

    /**
     * Sets up the AreaTreeModel instance for use by the AreaTreeHandler.
     *
     * @param userAgent FOUserAgent object for process
     * @param outputFormat the MIME type of the output format to use (ex.
     * "application/pdf").
     * @param stream OutputStream
     * @throws FOPException if the RenderPagesModel cannot be created
     */
    protected void setupModel(FOUserAgent userAgent, String outputFormat,
            OutputStream stream) throws FOPException {
<<<<<<< HEAD
        if (userAgent.isConserveMemoryPolicyEnabled()) {
            this.model = new CachedRenderPagesModel(userAgent, outputFormat, fontInfo, stream);
        } else {
            this.model = new RenderPagesModel(userAgent, outputFormat, fontInfo, stream);
        }
=======
        this.model = new RenderPagesModel(userAgent, outputFormat, fontInfo, stream);
>>>>>>> 6c827ad0
    }

    /**
     * Get the area tree model for this area tree.
     *
     * @return AreaTreeModel the model being used for this area tree
     */
    public AreaTreeModel getAreaTreeModel() {
        return this.model;
    }

    /**
     * Get the LayoutManager maker for this area tree.
     *
     * @return LayoutManagerMaker the LayoutManager maker being used for this
     *         area tree
     */
    public LayoutManagerMaker getLayoutManagerMaker() {
        return this.lmMaker;
    }

    /**
     * Get the IDTracker for this area tree.
     *
     * @return IDTracker used to track reference ids for items in this area tree
     */
    public IDTracker getIDTracker() {
        return this.idTracker;
    }

    /**
     * Get information about the rendered output, like number of pages created.
     *
     * @return the results structure
     */
    public FormattingResults getResults() {
        return this.results;
    }

    /**
     * Prepare AreaTreeHandler for document processing This is called from
     * FOTreeBuilder.startDocument()
     *
     * @throws SAXException
     *             if there is an error
     */
    public void startDocument() throws SAXException {
        // Initialize statistics
        if (statistics != null) {
            statistics.start();
        }
    }

    /**
     * finish the previous pageSequence
     */
    private void finishPrevPageSequence(Numeric initialPageNumber) {
        if (prevPageSeqLM != null) {
            prevPageSeqLM.doForcePageCount(initialPageNumber);
            prevPageSeqLM.finishPageSequence();
            prevPageSeqLM = null;
        }
    }

    /** {@inheritDoc} */
    public void startPageSequence(PageSequence pageSequence) {
        startAbstractPageSequence(pageSequence);
    }

    private void startAbstractPageSequence(AbstractPageSequence pageSequence) {
        rootFObj = pageSequence.getRoot();
        finishPrevPageSequence(pageSequence.getInitialPageNumber());
        pageSequence.initPageNumber();
        // extension attachments from fo:root
        wrapAndAddExtensionAttachments(rootFObj.getExtensionAttachments());
        // extension attachments from fo:declarations
        if (rootFObj.getDeclarations() != null) {
            wrapAndAddExtensionAttachments(rootFObj.getDeclarations().getExtensionAttachments());
        }
    }

    private void wrapAndAddExtensionAttachments(List list) {
        Iterator it = list.iterator();
        while (it.hasNext()) {
            ExtensionAttachment attachment = (ExtensionAttachment) it.next();
            addOffDocumentItem(new OffDocumentExtensionAttachment(attachment));
        }
    }

    /**
     * End the PageSequence. The PageSequence formats Pages and adds them to the
     * AreaTree. The area tree then handles what happens with the pages.
     *
     * @param pageSequence the page sequence ending
     */
    public void endPageSequence(PageSequence pageSequence) {

        if (statistics != null) {
            statistics.end();
        }

        // If no main flow, nothing to layout!
        if (pageSequence.getMainFlow() != null) {
            PageSequenceLayoutManager pageSLM;
            pageSLM = getLayoutManagerMaker().makePageSequenceLayoutManager(
                    this, pageSequence);
            pageSLM.activateLayout();
            // preserve the current PageSequenceLayoutManger for the
            // force-page-count check at the beginning of the next PageSequence
            prevPageSeqLM = pageSLM;
        }
    }

    /** {@inheritDoc} */
    public void startExternalDocument(ExternalDocument document) {
        startAbstractPageSequence(document);
    }

    /** {@inheritDoc} */
    public void endExternalDocument(ExternalDocument document) {
        if (statistics != null) {
            statistics.end();
        }

        ExternalDocumentLayoutManager edLM;
        edLM = getLayoutManagerMaker().makeExternalDocumentLayoutManager(this, document);
        edLM.activateLayout();
        // preserve the current PageSequenceLayoutManger for the
        // force-page-count check at the beginning of the next PageSequence
        prevPageSeqLM = edLM;

    }

    /**
     * Called by the PageSequenceLayoutManager when it is finished with a
     * page-sequence.
     *
     * @param pageSequence the page-sequence just finished
     * @param pageCount The number of pages generated for the page-sequence
     */
    public void notifyPageSequenceFinished(AbstractPageSequence pageSequence,
            int pageCount) {
        this.results.haveFormattedPageSequence(pageSequence, pageCount);
        if (log.isDebugEnabled()) {
            log.debug("Last page-sequence produced " + pageCount + " pages.");
        }
    }

    /**
     * End the document.
     *
     * @throws SAXException if there is some error
     */
    public void endDocument() throws SAXException {

        finishPrevPageSequence(null);
        // process fox:destination elements
        if (rootFObj != null) {
            List destinationList = rootFObj.getDestinationList();
            if (destinationList != null) {
                while (destinationList.size() > 0) {
                    Destination destination = (Destination) destinationList.remove(0);
                    DestinationData destinationData = new DestinationData(destination);
                    addOffDocumentItem(destinationData);
                }
            }
            // process fo:bookmark-tree
            BookmarkTree bookmarkTree = rootFObj.getBookmarkTree();
            if (bookmarkTree != null) {
                BookmarkData data = new BookmarkData(bookmarkTree);
                addOffDocumentItem(data);
                if (!data.isResolved()) {
                    // bookmarks did not fully resolve, add anyway. (hacky? yeah)
                    model.handleOffDocumentItem(data);
                }
            }
        }
        model.endDocument();

        if (statistics != null) {
            statistics.logResults();
        }
    }

    /**
     * Add a OffDocumentItem to the area tree model. This checks if the
     * OffDocumentItem is resolvable and attempts to resolve or add the
     * resolvable ids for later resolution.
     *
     * @param odi the OffDocumentItem to add.
     */
    private void addOffDocumentItem(OffDocumentItem odi) {
        if (odi instanceof Resolvable) {
            Resolvable res = (Resolvable) odi;
            String[] ids = res.getIDRefs();
            for (int count = 0; count < ids.length; count++) {
                List pageVPList = idTracker.getPageViewportsContainingID(ids[count]);
                if (pageVPList != null) {
                    res.resolveIDRef(ids[count], pageVPList);
                } else {
                    AreaEventProducer eventProducer = AreaEventProducer.Provider.get(
                            getUserAgent().getEventBroadcaster());
                    eventProducer.unresolvedIDReference(this, odi.getName(), ids[count]);
                    idTracker.addUnresolvedIDRef(ids[count], res);
                }
            }
            // check to see if ODI is now fully resolved, if so process it
            if (res.isResolved()) {
                model.handleOffDocumentItem(odi);
            }
        } else {
            model.handleOffDocumentItem(odi);
        }
    }

    /**
     * Generates and returns a unique key for a page viewport.
     *
     * @return the generated key.
     */
    public String generatePageViewportKey() {
        this.idGen++;
        return "P" + this.idGen;
    }

    /**
     * Tie a PageViewport with an ID found on a child area of the PV. Note that
     * an area with a given ID may be on more than one PV, hence an ID may have
     * more than one PV associated with it.
     *
     * @param id the property ID of the area
     * @param pv a page viewport that contains the area with this ID
     * @deprecated use getIDTracker().associateIDWithPageViewport(id, pv) instead
     */
    public void associateIDWithPageViewport(String id, PageViewport pv) {
        idTracker.associateIDWithPageViewport(id, pv);
    }

    /**
     * This method tie an ID to the areaTreeHandler until this one is ready to
     * be processed. This is used in page-number-citation-last processing so we
     * know when an id can be resolved.
     *
     * @param id the id of the object being processed
     * @deprecated use getIDTracker().signalPendingID(id) instead
     */
    public void signalPendingID(String id) {
        idTracker.signalPendingID(id);
    }

    /**
     * Signals that all areas for the formatting object with the given ID have
     * been generated. This is used to determine when page-number-citation-last
     * ref-ids can be resolved.
     *
     * @param id the id of the formatting object which was just finished
     * @deprecated use getIDTracker().signalIDProcessed(id) instead
     */
    public void signalIDProcessed(String id) {
        idTracker.signalIDProcessed(id);
    }

    /**
     * Check if an ID has already been resolved
     *
     * @param id the id to check
     * @return true if the ID has been resolved
     * @deprecated use getIDTracker().alreadyResolvedID(id) instead
     */
    public boolean alreadyResolvedID(String id) {
        return idTracker.alreadyResolvedID(id);
    }

    /**
     * Tries to resolve all unresolved ID references on the given page.
     *
     * @param pv page viewport whose ID refs to resolve
     * @deprecated use getIDTracker().tryIDResolution(pv) instead
     */
    public void tryIDResolution(PageViewport pv) {
        idTracker.tryIDResolution(pv);
    }

    /**
     * Get the list of page viewports that have an area with a given id.
     *
     * @param id the id to lookup
     * @return the list of PageViewports
     * @deprecated use getIDTracker().getPageViewportsContainingID(id) instead
     */
    public List getPageViewportsContainingID(String id) {
        return idTracker.getPageViewportsContainingID(id);
    }

    /**
     * Add an Resolvable object with an unresolved idref
     *
     * @param idref the idref whose target id has not yet been located
     * @param res the Resolvable object needing the idref to be resolved
     * @deprecated use getIDTracker().addUnresolvedIDRef(idref, res) instead
     */
    public void addUnresolvedIDRef(String idref, Resolvable res) {
        idTracker.addUnresolvedIDRef(idref, res);
    }

    private class Statistics {
        // for statistics gathering
        private Runtime runtime;

        // heap memory allocated (for statistics)
        private long initialMemory;

        // time used in rendering (for statistics)
        private long startTime;

        /**
         * Default constructor
         */
        protected Statistics() {
            this.runtime = Runtime.getRuntime();
        }

        /**
         * starts the area tree handler statistics gathering
         */
        protected void start() {
            this.initialMemory = runtime.totalMemory() - runtime.freeMemory();
            this.startTime = System.currentTimeMillis();
        }

        /**
         * ends the area tree handler statistics gathering
         */
        protected void end() {
            long memoryNow = runtime.totalMemory() - runtime.freeMemory();
            log.debug("Current heap size: " + (memoryNow / 1024L) + "KB");
        }

        /**
         * logs the results of the area tree handler statistics gathering
         */
        protected void logResults() {
            long memoryNow = runtime.totalMemory() - runtime.freeMemory();
            long memoryUsed = (memoryNow - initialMemory) / 1024L;
            long timeUsed = System.currentTimeMillis() - startTime;
            int pageCount = rootFObj.getTotalPagesGenerated();
            log.debug("Initial heap size: " + (initialMemory / 1024L) + "KB");
            log.debug("Current heap size: " + (memoryNow / 1024L) + "KB");
            log.debug("Total memory used: " + memoryUsed + "KB");
            log.debug("Total time used: " + timeUsed + "ms");
            log.debug("Pages rendered: " + pageCount);
            if (pageCount > 0) {
                long perPage = (timeUsed / pageCount);
                long ppm = (timeUsed != 0 ? Math.round(60000 * pageCount
                        / (double) timeUsed) : -1);
                log.debug("Avg render time: " + perPage + "ms/page (" + ppm + "pages/min)");
            }
        }
    }
}<|MERGE_RESOLUTION|>--- conflicted
+++ resolved
@@ -124,15 +124,11 @@
      */
     protected void setupModel(FOUserAgent userAgent, String outputFormat,
             OutputStream stream) throws FOPException {
-<<<<<<< HEAD
         if (userAgent.isConserveMemoryPolicyEnabled()) {
             this.model = new CachedRenderPagesModel(userAgent, outputFormat, fontInfo, stream);
         } else {
             this.model = new RenderPagesModel(userAgent, outputFormat, fontInfo, stream);
         }
-=======
-        this.model = new RenderPagesModel(userAgent, outputFormat, fontInfo, stream);
->>>>>>> 6c827ad0
     }
 
     /**
@@ -309,6 +305,7 @@
                     model.handleOffDocumentItem(data);
                 }
             }
+            idTracker.signalIDProcessed(rootFObj.getId());
         }
         model.endDocument();
 
