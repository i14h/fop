--- conflicted
+++ resolved
@@ -34,178 +34,124 @@
  * Area traits used for rendering.
  * This class represents an area trait that specifies a value for rendering.
  */
-public class Trait implements Serializable {
-
-    /**
-     * Id reference line, not resolved.
-     * not sure if this is needed.
-     */
+public final class Trait implements Serializable {
+
+    private static final long serialVersionUID = 3234280285391611437L;
+
+    private Trait() {
+    }
+
+    /** Id reference line, not resolved. (not sure if this is needed.) */
     //public static final Integer ID_LINK = new Integer(0);
 
     /**
      * Internal link trait.
      * Contains the PageViewport key and the PROD_ID of the target area
      */
-    public static final Integer INTERNAL_LINK = new Integer(1);
-
-    /**
-     * External link. A URL link to an external resource.
-     */
-    public static final Integer EXTERNAL_LINK = new Integer(2);
-
-    /**
-     * The font triplet for the current font.
-     */
-    public static final Integer FONT = new Integer(3);
-
-    /**
-     * Font size for the current font.
-     */
-    public static final Integer FONT_SIZE = new Integer(4);
-
-    /**
-     * The current color.
-     */
-    public static final Integer COLOR = new Integer(7);
-
-    /**
-     * The ID of the FO that produced an area.
-     */
-    public static final Integer PROD_ID = new Integer(8);
-
-    /**
-     * Background trait for an area.
-     */
-    public static final Integer BACKGROUND = new Integer(9);
-
-    /**
-     * Underline trait used when rendering inline parent.
-     */
-    public static final Integer UNDERLINE = new Integer(10);
-
-    /**
-     * Overline trait used when rendering inline parent.
-     */
-    public static final Integer OVERLINE = new Integer(11);
-
-    /**
-     * Linethrough trait used when rendering inline parent.
-     */
-    public static final Integer LINETHROUGH = new Integer(12);
-
-    /**
-     * Shadow offset.
-     */
+    public static final Integer INTERNAL_LINK = 1;
+
+    /** * External link. A URL link to an external resource. */
+    public static final Integer EXTERNAL_LINK = 2;
+
+    /** The font triplet for the current font. */
+    public static final Integer FONT = 3;
+
+    /** Font size for the current font. */
+    public static final Integer FONT_SIZE = 4;
+
+    /** The current color. */
+    public static final Integer COLOR = 7;
+
+    /** The ID of the FO that produced an area. */
+    public static final Integer PROD_ID = 8;
+
+    /** Background trait for an area. */
+    public static final Integer BACKGROUND = 9;
+
+    /** Underline trait used when rendering inline parent. */
+    public static final Integer UNDERLINE = 10;
+
+    /** Overline trait used when rendering inline parent. */
+    public static final Integer OVERLINE = 11;
+
+    /** Linethrough trait used when rendering inline parent. */
+    public static final Integer LINETHROUGH = 12;
+
+    /** Shadow offset. */
     //public static final Integer OFFSET = new Integer(13);
 
-    /**
-     * The shadow for text.
-     */
+    /** The shadow for text. */
     //public static final Integer SHADOW = new Integer(14);
 
-    /**
-     * The border start.
-     */
-    public static final Integer BORDER_START = new Integer(15);
-
-    /**
-     * The border end.
-     */
-    public static final Integer BORDER_END = new Integer(16);
-
-    /**
-     * The border before.
-     */
-    public static final Integer BORDER_BEFORE = new Integer(17);
-
-    /**
-     * The border after.
-     */
-    public static final Integer BORDER_AFTER = new Integer(18);
-
-    /**
-     * The padding start.
-     */
-    public static final Integer PADDING_START = new Integer(19);
-
-    /**
-     * The padding end.
-     */
-    public static final Integer PADDING_END = new Integer(20);
-
-    /**
-     * The padding before.
-     */
-    public static final Integer PADDING_BEFORE = new Integer(21);
-
-    /**
-     * The padding after.
-     */
-    public static final Integer PADDING_AFTER = new Integer(22);
-
-    /**
-     * The space start.
-     */
-    public static final Integer SPACE_START = new Integer(23);
-
-    /**
-     * The space end.
-     */
-    public static final Integer SPACE_END  = new Integer(24);
-
-    /**
-     * break before
-     */
+    /** The border start. */
+    public static final Integer BORDER_START = 15;
+
+    /** The border end. */
+    public static final Integer BORDER_END = 16;
+
+    /** The border before. */
+    public static final Integer BORDER_BEFORE = 17;
+
+    /** The border after. */
+    public static final Integer BORDER_AFTER = 18;
+
+    /** The padding start. */
+    public static final Integer PADDING_START = 19;
+
+    /** The padding end. */
+    public static final Integer PADDING_END = 20;
+
+    /** The padding before. */
+    public static final Integer PADDING_BEFORE = 21;
+
+    /** The padding after. */
+    public static final Integer PADDING_AFTER = 22;
+
+    /** The space start. */
+    public static final Integer SPACE_START = 23;
+
+    /** The space end. */
+    public static final Integer SPACE_END  = 24;
+
+    /** break before */
     //public static final Integer BREAK_BEFORE = new Integer(25);
 
-    /**
-     * break after
-     */
+    /** break after */
     //public static final Integer BREAK_AFTER = new Integer(26);
 
-    /**
-     * The start-indent trait.
-     */
-    public static final Integer START_INDENT = new Integer(27);
-
-    /**
-     * The end-indent trait.
-     */
-    public static final Integer END_INDENT  = new Integer(28);
+    /** The start-indent trait. */
+    public static final Integer START_INDENT = 27;
+
+    /** The end-indent trait. */
+    public static final Integer END_INDENT  = 28;
 
     /** The space-before trait. */
-    public static final Integer SPACE_BEFORE  = new Integer(29);
+    public static final Integer SPACE_BEFORE  = 29;
 
     /** The space-after trait. */
-    public static final Integer SPACE_AFTER  = new Integer(30);
+    public static final Integer SPACE_AFTER  = 30;
 
     /** The is-reference-area trait. */
-    public static final Integer IS_REFERENCE_AREA = new Integer(31);
+    public static final Integer IS_REFERENCE_AREA = 31;
 
     /** The is-viewport-area trait. */
-    public static final Integer IS_VIEWPORT_AREA = new Integer(32);
+    public static final Integer IS_VIEWPORT_AREA = 32;
 
     /** Blinking trait used when rendering inline parent. */
-    public static final Integer BLINK = new Integer(33);
+    public static final Integer BLINK = 33;
 
     /** Trait for color of underline decorations when rendering inline parent. */
-    public static final Integer UNDERLINE_COLOR = new Integer(34);
+    public static final Integer UNDERLINE_COLOR = 34;
     /** Trait for color of overline decorations when rendering inline parent. */
-    public static final Integer OVERLINE_COLOR = new Integer(35);
+    public static final Integer OVERLINE_COLOR = 35;
     /** Trait for color of linethrough decorations when rendering inline parent. */
-    public static final Integer LINETHROUGH_COLOR = new Integer(36);
-<<<<<<< HEAD
-    
+    public static final Integer LINETHROUGH_COLOR = 36;
+
     /** The ptr trait. Used for accessibility   */
-    public static final Integer PTR = new Integer(37);
+    public static final Integer PTR = 37;
 
     /** Maximum value used by trait keys */
     public static final int MAX_TRAIT_KEY = 37;
-=======
-
-    /** Maximum value used by trait keys */
-    public static final int MAX_TRAIT_KEY = 36;
->>>>>>> 6c827ad0
 
     private static final TraitInfo[] TRAIT_INFO = new TraitInfo[MAX_TRAIT_KEY + 1];
 
@@ -228,65 +174,47 @@
     }
 
     private static void put(Integer key, TraitInfo info) {
-        TRAIT_INFO[key.intValue()] = info;
+        TRAIT_INFO[key] = info;
     }
 
     static {
         // Create a hashmap mapping trait code to name for external representation
         //put(ID_LINK, new TraitInfo("id-link", String.class));
-        put(PTR, new TraitInfo("ptr", String.class));
-        put(INTERNAL_LINK, new TraitInfo("internal-link", InternalLink.class));
-        put(EXTERNAL_LINK, new TraitInfo("external-link", ExternalLink.class));
-        put(FONT,         new TraitInfo("font", FontTriplet.class));
-        put(FONT_SIZE,    new TraitInfo("font-size", Integer.class));
-        put(COLOR, new TraitInfo("color", Color.class));
-        put(PROD_ID, new TraitInfo("prod-id", String.class));
-        put(BACKGROUND,   new TraitInfo("background", Background.class));
-        put(UNDERLINE,    new TraitInfo("underline-score", Boolean.class));
+        put(PTR,            new TraitInfo("ptr", String.class));
+        put(INTERNAL_LINK,  new TraitInfo("internal-link", InternalLink.class));
+        put(EXTERNAL_LINK,  new TraitInfo("external-link", ExternalLink.class));
+        put(FONT,           new TraitInfo("font", FontTriplet.class));
+        put(FONT_SIZE,      new TraitInfo("font-size", Integer.class));
+        put(COLOR,          new TraitInfo("color", Color.class));
+        put(PROD_ID,        new TraitInfo("prod-id", String.class));
+        put(BACKGROUND,     new TraitInfo("background", Background.class));
+        put(UNDERLINE,      new TraitInfo("underline-score", Boolean.class));
         put(UNDERLINE_COLOR, new TraitInfo("underline-score-color", Color.class));
-        put(OVERLINE,     new TraitInfo("overline-score", Boolean.class));
+        put(OVERLINE,       new TraitInfo("overline-score", Boolean.class));
         put(OVERLINE_COLOR, new TraitInfo("overline-score-color", Color.class));
-        put(LINETHROUGH,  new TraitInfo("through-score", Boolean.class));
+        put(LINETHROUGH,    new TraitInfo("through-score", Boolean.class));
         put(LINETHROUGH_COLOR, new TraitInfo("through-score-color", Color.class));
-        put(BLINK,        new TraitInfo("blink", Boolean.class));
-        //put(OFFSET, new TraitInfo("offset", Integer.class));
-        //put(SHADOW, new TraitInfo("shadow", Integer.class));
-        put(BORDER_START,
-                          new TraitInfo("border-start", BorderProps.class));
-        put(BORDER_END,
-                          new TraitInfo("border-end", BorderProps.class));
-        put(BORDER_BEFORE,
-                          new TraitInfo("border-before", BorderProps.class));
-        put(BORDER_AFTER,
-                          new TraitInfo("border-after", BorderProps.class));
-        put(PADDING_START,
-                          new TraitInfo("padding-start", Integer.class));
-        put(PADDING_END,
-                          new TraitInfo("padding-end", Integer.class));
-        put(PADDING_BEFORE,
-                          new TraitInfo("padding-before", Integer.class));
-        put(PADDING_AFTER,
-                          new TraitInfo("padding-after", Integer.class));
-        put(SPACE_START,
-                          new TraitInfo("space-start", Integer.class));
-        put(SPACE_END,
-                          new TraitInfo("space-end", Integer.class));
-        //put(BREAK_BEFORE,
-        //                  new TraitInfo("break-before", Integer.class));
-        //put(BREAK_AFTER,
-        //                  new TraitInfo("break-after", Integer.class));
-        put(START_INDENT,
-                new TraitInfo("start-indent", Integer.class));
-        put(END_INDENT,
-                new TraitInfo("end-indent", Integer.class));
-        put(SPACE_BEFORE,
-                new TraitInfo("space-before", Integer.class));
-        put(SPACE_AFTER,
-                new TraitInfo("space-after", Integer.class));
-        put(IS_REFERENCE_AREA,
-                new TraitInfo("is-reference-area", Boolean.class));
-        put(IS_VIEWPORT_AREA,
-                new TraitInfo("is-viewport-area", Boolean.class));
+        put(BLINK,          new TraitInfo("blink", Boolean.class));
+        //put(OFFSET,       new TraitInfo("offset", Integer.class));
+        //put(SHADOW,       new TraitInfo("shadow", Integer.class));
+        put(BORDER_START,   new TraitInfo("border-start", BorderProps.class));
+        put(BORDER_END,     new TraitInfo("border-end", BorderProps.class));
+        put(BORDER_BEFORE,  new TraitInfo("border-before", BorderProps.class));
+        put(BORDER_AFTER,   new TraitInfo("border-after", BorderProps.class));
+        put(PADDING_START,  new TraitInfo("padding-start", Integer.class));
+        put(PADDING_END,    new TraitInfo("padding-end", Integer.class));
+        put(PADDING_BEFORE, new TraitInfo("padding-before", Integer.class));
+        put(PADDING_AFTER,  new TraitInfo("padding-after", Integer.class));
+        put(SPACE_START,    new TraitInfo("space-start", Integer.class));
+        put(SPACE_END,      new TraitInfo("space-end", Integer.class));
+        //put(BREAK_BEFORE, new TraitInfo("break-before", Integer.class));
+        //put(BREAK_AFTER,  new TraitInfo("break-after", Integer.class));
+        put(START_INDENT,   new TraitInfo("start-indent", Integer.class));
+        put(END_INDENT,     new TraitInfo("end-indent", Integer.class));
+        put(SPACE_BEFORE,   new TraitInfo("space-before", Integer.class));
+        put(SPACE_AFTER,    new TraitInfo("space-after", Integer.class));
+        put(IS_REFERENCE_AREA,  new TraitInfo("is-reference-area", Boolean.class));
+        put(IS_VIEWPORT_AREA,   new TraitInfo("is-viewport-area", Boolean.class));
 
     }
 
@@ -297,7 +225,7 @@
      * @return the trait name
      */
     public static String getTraitName(Object traitCode) {
-        return TRAIT_INFO[((Integer)traitCode).intValue()].getName();
+        return TRAIT_INFO[(Integer)traitCode].getName();
     }
 
     /**
@@ -307,7 +235,7 @@
      * @return the class type for the trait
      */
     public static Class getTraitClass(Object traitCode) {
-        return TRAIT_INFO[((Integer)traitCode).intValue()].getClazz();
+        return TRAIT_INFO[(Integer)traitCode].getClazz();
     }
 
     /**
@@ -315,6 +243,8 @@
      * Stores PageViewport key and producer ID
      */
     public static class InternalLink implements Serializable {
+
+        private static final long serialVersionUID = -8993505060996723039L;
 
         /** The unique key of the PageViewport. */
         private String pvKey;
@@ -450,6 +380,8 @@
      */
     public static class ExternalLink implements Serializable {
 
+        private static final long serialVersionUID = -3720707599232620946L;
+
         private String destination;
         private boolean newWindow;
 
@@ -479,7 +411,7 @@
                 if (v.startsWith("dest=")) {
                     dest = v.substring(5);
                 } else if (v.startsWith("newWindow=")) {
-                    newWindow = Boolean.valueOf(v.substring(10)).booleanValue();
+                    newWindow = Boolean.valueOf(v.substring(10));
                 } else {
                     throw new IllegalArgumentException(
                             "Malformed trait value for Trait.ExternalLink: " + traitValue);
@@ -522,6 +454,8 @@
      * Used for storing back trait information which are related.
      */
     public static class Background implements Serializable {
+
+        private static final long serialVersionUID = 8452078676273242870L;
 
         /** The background color if any. */
         private Color color = null;
