/*
 * Licensed to the Apache Software Foundation (ASF) under one or more
 * contributor license agreements.  See the NOTICE file distributed with
 * this work for additional information regarding copyright ownership.
 * The ASF licenses this file to You under the Apache License, Version 2.0
 * (the "License"); you may not use this file except in compliance with
 * the License.  You may obtain a copy of the License at
 *
 *      http://www.apache.org/licenses/LICENSE-2.0
 *
 * Unless required by applicable law or agreed to in writing, software
 * distributed under the License is distributed on an "AS IS" BASIS,
 * WITHOUT WARRANTIES OR CONDITIONS OF ANY KIND, either express or implied.
 * See the License for the specific language governing permissions and
 * limitations under the License.
 */

/* $Id$ */

package org.apache.fop.layoutmgr;

import java.util.ArrayList;
import java.util.Iterator;
import java.util.LinkedList;
import java.util.List;
import java.util.ListIterator;

import org.apache.commons.logging.Log;
import org.apache.commons.logging.LogFactory;

import org.apache.fop.fo.Constants;
import org.apache.fop.fo.FObj;
import org.apache.fop.layoutmgr.AbstractBreaker.PageBreakPosition;
import org.apache.fop.traits.MinOptMax;
import org.apache.fop.util.ListUtil;

class PageBreakingAlgorithm extends BreakingAlgorithm {

    /** the logger for the class */
    private static Log log = LogFactory.getLog(PageBreakingAlgorithm.class);

    private LayoutManager topLevelLM;
    private PageProvider pageProvider;
    private PageBreakingLayoutListener layoutListener;
    /** List of PageBreakPosition elements. */
    private LinkedList pageBreaks = null;

    /** Footnotes which are cited between the currently considered active node (previous
     * break) and the current considered break. Its type is
     * List&lt;List&lt;KnuthElement&gt;&gt;, it contains the sequences of KnuthElement
     * representing the footnotes bodies.
     */
    private List footnotesList = null;
    /** Cumulated bpd of unhandled footnotes. */
    private List lengthList = null;
    /** Length of all the footnotes which will be put on the current page. */
    private int totalFootnotesLength = 0;
    /**
     * Length of all the footnotes which have already been inserted, up to the currently
     * considered element. That is, footnotes from the currently considered page plus
     * footnotes from its preceding pages.
     */
    private int insertedFootnotesLength = 0;

    /** True if footnote citations have been met since the beginning of the page sequence. */
    private boolean footnotesPending = false;
    /**
     * True if the elements met after the previous break point contain footnote citations.
     */
    private boolean newFootnotes = false;
    /**
     * Index of the first footnote met after the previous break point.
     */
    private int firstNewFootnoteIndex = 0;
    /** Index of the last footnote inserted on the current page. */
    private int footnoteListIndex = 0;
    /** Index of the last element of the last footnote inserted on the current page. */
    private int footnoteElementIndex = -1;

    // demerits for a page break that splits a footnote
    private int splitFootnoteDemerits = 5000;
    // demerits for a page break that defers a whole footnote to the following page
    private int deferredFootnoteDemerits = 10000;
    private MinOptMax footnoteSeparatorLength = null;

    // the method noBreakBetween(int, int) uses these variables
    // to store parameters and result of the last call, in order
    // to reuse them and take less time
    private int storedPrevBreakIndex = -1;
    private int storedBreakIndex = -1;
    private boolean storedValue = false;

    //Controls whether overflows should be warned about or not
    private boolean autoHeight = false;

    //Controls whether a single part should be forced if possible (ex. block-container)
    private boolean favorSinglePart = false;

<<<<<<< HEAD
    private int ipdDifference;
    private KnuthNode bestNodeForIPDChange;

    //Used to keep track of switches in keep-context
    private int currentKeepContext = Constants.EN_AUTO;
    private KnuthNode lastBeforeKeepContextSwitch;


=======
>>>>>>> 6c827ad0
    public PageBreakingAlgorithm(LayoutManager topLevelLM,
                                 PageProvider pageProvider,
                                 PageBreakingLayoutListener layoutListener,
                                 int alignment, int alignmentLast,
                                 MinOptMax footnoteSeparatorLength,
                                 boolean partOverflowRecovery, boolean autoHeight,
                                 boolean favorSinglePart) {
        super(alignment, alignmentLast, true, partOverflowRecovery, 0);
        this.topLevelLM = topLevelLM;
        this.pageProvider = pageProvider;
        this.layoutListener = layoutListener;
        best = new BestPageRecords();
        this.footnoteSeparatorLength = footnoteSeparatorLength;
        this.autoHeight = autoHeight;
        this.favorSinglePart = favorSinglePart;
    }

    /**
     * This class represents a feasible breaking point
     * with extra information about footnotes.
     */
    protected class KnuthPageNode extends KnuthNode {

        /** Additional length due to footnotes. */
        public int totalFootnotes;

        /** Index of the last inserted footnote. */
        public int footnoteListIndex;

        /** Index of the last inserted element of the last inserted footnote. */
        public int footnoteElementIndex;

        public KnuthPageNode(int position, int line, int fitness,
                             int totalWidth, int totalStretch, int totalShrink,
                             int totalFootnotes, int footnoteListIndex, int footnoteElementIndex,
                             double adjustRatio, int availableShrink, int availableStretch,
                             int difference, double totalDemerits, KnuthNode previous) {
            super(position, line, fitness,
                  totalWidth, totalStretch, totalShrink,
                  adjustRatio, availableShrink, availableStretch,
                  difference, totalDemerits, previous);
            this.totalFootnotes = totalFootnotes;
            this.footnoteListIndex = footnoteListIndex;
            this.footnoteElementIndex = footnoteElementIndex;
        }

    }

    /**
     * this class stores information about how the nodes
     * which could start a line ending at the current element
     */
    protected class BestPageRecords extends BestRecords {

        private int[] bestFootnotesLength = new int[4];
        private int[] bestFootnoteListIndex = new int[4];
        private int[] bestFootnoteElementIndex = new int[4];

        public void addRecord(double demerits, KnuthNode node, double adjust,
                              int availableShrink, int availableStretch,
                              int difference, int fitness) {
            super.addRecord(demerits, node, adjust,
                            availableShrink, availableStretch,
                            difference, fitness);
            bestFootnotesLength[fitness] = insertedFootnotesLength;
            bestFootnoteListIndex[fitness] = footnoteListIndex;
            bestFootnoteElementIndex[fitness] = footnoteElementIndex;
        }

        public int getFootnotesLength(int fitness) {
            return bestFootnotesLength[fitness];
        }

        public int getFootnoteListIndex(int fitness) {
            return bestFootnoteListIndex[fitness];
        }

        public int getFootnoteElementIndex(int fitness) {
            return bestFootnoteElementIndex[fitness];
        }
    }

    /** {@inheritDoc} */
    protected void initialize() {
        super.initialize();
        insertedFootnotesLength = 0;
        footnoteListIndex = 0;
        footnoteElementIndex = -1;
    }

    /**
     * {@inheritDoc}
     * Overridden to defer a part to the next page, if it
     * must be kept within one page, but is too large to fit in
     * the last column.
     */
    protected KnuthNode recoverFromTooLong(KnuthNode lastTooLong) {

        if (log.isDebugEnabled()) {
            log.debug("Recovering from too long: " + lastTooLong);
            log.debug("\tlastTooShort = " + getLastTooShort());
            log.debug("\tlastBeforeKeepContextSwitch = " + lastBeforeKeepContextSwitch);
            log.debug("\tcurrentKeepContext = " + AbstractBreaker.getBreakClassName(currentKeepContext));
        }

        if (lastBeforeKeepContextSwitch == null
                || currentKeepContext == Constants.EN_AUTO) {
            return super.recoverFromTooLong(lastTooLong);
        }

        KnuthNode node = lastBeforeKeepContextSwitch;
        lastBeforeKeepContextSwitch = null;
        // content would overflow, insert empty page/column(s) and try again
        while (!pageProvider.endPage(node.line - 1)) {
            log.trace("Adding node for empty column");
            node = createNode(
                    node.position,
                    node.line + 1, 1,
                    0, 0, 0,
                    0, 0, 0,
                    0, 0, node);
        }
        return node;
    }

    /**
     * Compare two KnuthNodes and return the node with the least demerit.
     *
     * @param node1 The first knuth node.
     * @param node2 The other knuth node.
     * @return the node with the least demerit.
     */
    protected KnuthNode compareNodes(KnuthNode node1, KnuthNode node2) {

        /* if either node is null, return the other one */
        if (node1 == null || node2 == null) {
            return (node1 == null) ? node2 : node1;
        }

        /* if either one of the nodes corresponds to a mere column-break,
         * and the other one corresponds to a page-break, return the page-break node
         */
        if (pageProvider != null) {
            if (pageProvider.endPage(node1.line - 1)
                    && !pageProvider.endPage(node2.line - 1)) {
                return node1;
            } else if (pageProvider.endPage(node2.line - 1)
                    && !pageProvider.endPage(node1.line - 1)) {
                return node2;
            }
        }

        /* all other cases: use superclass implementation */
        return super.compareNodes(node1, node2);
    }

    /** {@inheritDoc} */
    protected KnuthNode createNode(int position, int line, int fitness,
                                   int totalWidth, int totalStretch, int totalShrink,
                                   double adjustRatio, int availableShrink, int availableStretch,
                                   int difference, double totalDemerits, KnuthNode previous) {
        return new KnuthPageNode(position, line, fitness,
                                 totalWidth, totalStretch, totalShrink,
                                 insertedFootnotesLength, footnoteListIndex, footnoteElementIndex,
                                 adjustRatio, availableShrink, availableStretch,
                                 difference, totalDemerits, previous);
    }

    /** {@inheritDoc} */
    protected KnuthNode createNode(int position, int line, int fitness,
                                   int totalWidth, int totalStretch, int totalShrink) {
        return new KnuthPageNode(position, line, fitness,
                                 totalWidth, totalStretch, totalShrink,
                                 ((BestPageRecords) best).getFootnotesLength(fitness),
                                 ((BestPageRecords) best).getFootnoteListIndex(fitness),
                                 ((BestPageRecords) best).getFootnoteElementIndex(fitness),
                                 best.getAdjust(fitness), best.getAvailableShrink(fitness),
                                 best.getAvailableStretch(fitness), best.getDifference(fitness),
                                 best.getDemerits(fitness), best.getNode(fitness));
    }

    /**
     * {@inheritDoc}
     * Page-breaking specific handling of the given box. Currently it adds the footnotes
     * cited in the given box to the list of to-be-handled footnotes.
     * @param box a block-level element possibly containing foonotes citations
     */
    protected void handleBox(KnuthBox box) {
        super.handleBox(box);
        if (box instanceof KnuthBlockBox
            && ((KnuthBlockBox) box).hasAnchors()) {
            handleFootnotes(((KnuthBlockBox) box).getElementLists());
            if (!newFootnotes) {
                newFootnotes = true;
                firstNewFootnoteIndex = footnotesList.size() - 1;
            }
        }
    }

    /**
     * {@inheritDoc}
     * Overridden to consider penalties with value {@link KnuthElement#INFINITE}
     * as legal break-points, if the current keep-context allows this
     * (a keep-*.within-page="always" constraint still permits column-breaks)
     */
    protected void handlePenaltyAt(KnuthPenalty penalty, int position,
                                   int allowedBreaks) {
        super.handlePenaltyAt(penalty, position, allowedBreaks);
        /* if the penalty had value INFINITE, default implementation
         * will not have considered it a legal break, but it could still
         * be one.
         */
        if (penalty.getPenalty() == KnuthPenalty.INFINITE) {
            int breakClass = penalty.getBreakClass();
            if (breakClass == Constants.EN_PAGE
                    || breakClass == Constants.EN_COLUMN) {
                considerLegalBreak(penalty, position);
            }
        }
    }

    /**
     * Handles the footnotes cited inside a block-level box. Updates footnotesList and the
     * value of totalFootnotesLength with the lengths of the given footnotes.
     * @param elementLists list of KnuthElement sequences corresponding to the footnotes
     * bodies
     */
    private void handleFootnotes(List elementLists) {
        // initialization
        if (!footnotesPending) {
            footnotesPending = true;
            footnotesList = new ArrayList();
            lengthList = new ArrayList();
            totalFootnotesLength = 0;
        }
        if (!newFootnotes) {
            newFootnotes = true;
            firstNewFootnoteIndex = footnotesList.size();
        }

        // compute the total length of the footnotes
<<<<<<< HEAD
        for (Iterator elementListsIterator = elementLists.iterator();
                elementListsIterator.hasNext();) {
            final List noteList = (List) elementListsIterator.next();
=======
        ListIterator elementListsIterator = elementLists.listIterator();
        while (elementListsIterator.hasNext()) {
            LinkedList noteList = (LinkedList) elementListsIterator.next();
>>>>>>> 6c827ad0

            //Space resolution (Note: this does not respect possible stacking constraints
            //between footnotes!)
            SpaceResolver.resolveElementList(noteList);

            int noteLength = 0;
            footnotesList.add(noteList);
            for (Iterator noteListIterator = noteList.iterator();
                    noteListIterator.hasNext();) {
                final KnuthElement element = (KnuthElement) noteListIterator.next();
                if (element.isBox() || element.isGlue()) {
                    noteLength += element.getWidth();
                }
            }
<<<<<<< HEAD
            int prevLength = (lengthList == null || lengthList.isEmpty())
                    ? 0
                    : ((Integer) ListUtil.getLast(lengthList)).intValue();
            //TODO: replace with Integer.valueOf() once we switch to Java 5
=======
            int prevLength = (lengthList.size() == 0
                    ? 0
                    : ((Integer) lengthList.get(lengthList.size() - 1)).intValue());
>>>>>>> 6c827ad0
            lengthList.add(new Integer(prevLength + noteLength));
            totalFootnotesLength += noteLength;
        }
    }

    /** {@inheritDoc} */
    protected int restartFrom(KnuthNode restartingNode, int currentIndex) {
        int returnValue = super.restartFrom(restartingNode, currentIndex);
        newFootnotes = false;
        if (footnotesPending) {
            // remove from footnotesList the note lists that will be met
            // after the restarting point
            for (int j = currentIndex; j >= restartingNode.position; j--) {
                final KnuthElement resetElement = getElement(j);
                if (resetElement instanceof KnuthBlockBox
                        && ((KnuthBlockBox) resetElement).hasAnchors()) {
                    resetFootnotes(((KnuthBlockBox) resetElement).getElementLists());
                }
            }
        }
        return returnValue;
    }

    private void resetFootnotes(List elementLists) {
        for (int i = 0; i < elementLists.size(); i++) {
<<<<<<< HEAD
            /*LinkedList removedList = (LinkedList)*/ListUtil.removeLast(footnotesList);
            ListUtil.removeLast(lengthList);
=======
            /*LinkedList removedList = (LinkedList)*/footnotesList.remove(footnotesList.size() - 1);
            lengthList.remove(lengthList.size() - 1);
>>>>>>> 6c827ad0

            // update totalFootnotesLength
            if (!lengthList.isEmpty()) {
                totalFootnotesLength = ((Integer) ListUtil.getLast(lengthList)).intValue();
            } else {
                totalFootnotesLength = 0;
            }
        }
        // update footnotesPending;
        if (footnotesList.size() == 0) {
            footnotesPending = false;
        }
    }

    /** {@inheritDoc} */
    protected void considerLegalBreak(KnuthElement element, int elementIdx) {
        if (element.isPenalty()) {
            int breakClass = ((KnuthPenalty) element).getBreakClass();
            switch (breakClass) {
            case Constants.EN_PAGE:
                if (this.currentKeepContext != breakClass) {
                    this.lastBeforeKeepContextSwitch = getLastTooShort();
                }
                this.currentKeepContext = breakClass;
                break;
            case Constants.EN_COLUMN:
                if (this.currentKeepContext != breakClass) {
                    this.lastBeforeKeepContextSwitch = getLastTooShort();
                }
                this.currentKeepContext = breakClass;
                break;
            case Constants.EN_AUTO:
                this.currentKeepContext = breakClass;
                break;
            default:
                //nop
            }
        }
        super.considerLegalBreak(element, elementIdx);
        newFootnotes = false;
    }

    /** {@inheritDoc} */
    protected boolean elementCanEndLine(KnuthElement element, int line, int difference) {
        if (!(element.isPenalty()) || pageProvider == null) {
            return true;
        } else {
            KnuthPenalty p = (KnuthPenalty) element;
            if (p.getPenalty() <= 0) {
                return true;
            } else {
                int context = p.getBreakClass();
                switch (context) {
                case Constants.EN_LINE:
                case Constants.EN_COLUMN:
                    return p.getPenalty() < KnuthPenalty.INFINITE;
                case Constants.EN_PAGE:
                    return p.getPenalty() < KnuthPenalty.INFINITE
                            || !pageProvider.endPage(line - 1);
                case Constants.EN_AUTO:
                    log.debug("keep is not auto but context is");
                    return true;
                default:
                    if (p.getPenalty() < KnuthPenalty.INFINITE) {
                        log.debug("Non recognized keep context:" + context);
                        return true;
                    } else {
                        return false;
                    }
                }
            }
        }
    }

    /** {@inheritDoc} */
    protected int computeDifference(KnuthNode activeNode, KnuthElement element,
                                    int elementIndex) {
        KnuthPageNode pageNode = (KnuthPageNode) activeNode;
        int actualWidth = totalWidth - pageNode.totalWidth;
        int footnoteSplit = 0;
        boolean canDeferOldFootnotes;
        if (element.isPenalty()) {
            actualWidth += element.getWidth();
        }
        if (footnotesPending) {
            // compute the total length of the footnotes not yet inserted
            int allFootnotes = totalFootnotesLength - pageNode.totalFootnotes;
            if (allFootnotes > 0) {
                // this page contains some footnote citations
                // add the footnote separator width
<<<<<<< HEAD
                actualWidth += footnoteSeparatorLength.getOpt();
=======
                actualWidth += footnoteSeparatorLength.opt;
>>>>>>> 6c827ad0
                if (actualWidth + allFootnotes <= getLineWidth(activeNode.line)) {
                    // there is enough space to insert all footnotes:
                    // add the whole allFootnotes length
                    actualWidth += allFootnotes;
                    insertedFootnotesLength = pageNode.totalFootnotes + allFootnotes;
                    footnoteListIndex = footnotesList.size() - 1;
                    footnoteElementIndex
<<<<<<< HEAD
                        = getFootnoteList(footnoteListIndex).size() - 1;
=======
                        = ((LinkedList) footnotesList.get(footnoteListIndex)).size() - 1;
>>>>>>> 6c827ad0
                } else if (((canDeferOldFootnotes
                                = checkCanDeferOldFootnotes(pageNode, elementIndex))
                            || newFootnotes)
                           && (footnoteSplit = getFootnoteSplit(pageNode,
                                   getLineWidth(activeNode.line) - actualWidth, canDeferOldFootnotes)) > 0) {
                    // it is allowed to break or even defer footnotes if either:
                    //  - there are new footnotes in the last piece of content, and
                    //    there is space to add at least a piece of the first one
                    //  - or the previous page break deferred some footnote lines, and
                    //    this is the first feasible break; in this case it is allowed
                    //    to break and defer, if necessary, old and new footnotes
                    actualWidth += footnoteSplit;
                    insertedFootnotesLength = pageNode.totalFootnotes + footnoteSplit;
                    // footnoteListIndex has been set in getFootnoteSplit()
                    // footnoteElementIndex has been set in getFootnoteSplit()
                } else {
                    // there is no space to add the smallest piece of footnote,
                    // or we are trying to add a piece of content with no footnotes and
                    // it does not fit in the page, because of previous footnote bodies
                    // that cannot be broken:
                    // add the whole allFootnotes length, so this breakpoint will be discarded
                    actualWidth += allFootnotes;
                    insertedFootnotesLength = pageNode.totalFootnotes + allFootnotes;
                    footnoteListIndex = footnotesList.size() - 1;
                    footnoteElementIndex
<<<<<<< HEAD
                        = getFootnoteList(footnoteListIndex).size() - 1;
=======
                        = ((LinkedList) footnotesList.get(footnoteListIndex)).size() - 1;
>>>>>>> 6c827ad0
                }
            } else {
                // all footnotes have already been placed on previous pages
            }
        } else {
            // there are no footnotes
        }
        int diff = getLineWidth(activeNode.line) - actualWidth;
        if (autoHeight && diff < 0) {
            //getLineWidth() for auto-height parts return 0 so the diff will be negative
            return 0; //...but we don't want to shrink in this case. Stick to optimum.
        } else {
            return diff;
        }
    }

    /**
     * Checks whether footnotes from preceding pages may be deferred to the page after
     * the given element.
     * @param node active node for the preceding page break
     * @param contentElementIndex index of the Knuth element considered for the
     * current page break
     */
    private boolean checkCanDeferOldFootnotes(KnuthPageNode node, int contentElementIndex) {
        return (noBreakBetween(node.position, contentElementIndex)
                && deferredFootnotes(node.footnoteListIndex,
                        node.footnoteElementIndex, node.totalFootnotes));
    }

    /**
     * Returns true if there may be no breakpoint between the two given elements.
     * @param prevBreakIndex index of the element from the currently considered active
     * node
     * @param breakIndex index of the currently considered breakpoint
     * @return true if no element between the two can be a breakpoint
     */
    private boolean noBreakBetween(int prevBreakIndex, int breakIndex) {
        // this method stores the parameters and the return value from previous calls
        // in order to avoid scanning the element list unnecessarily:
        //  - if there is no break between element #i and element #j
        //    there will not be a break between #(i+h) and #j too
        //  - if there is a break between element #i and element #j
        //    there will be a break between #(i-h) and #(j+k) too
        if (storedPrevBreakIndex != -1
            && ((prevBreakIndex >= storedPrevBreakIndex
                 && breakIndex == storedBreakIndex
                 && storedValue)
                || (prevBreakIndex <= storedPrevBreakIndex
                    && breakIndex >= storedBreakIndex
                    && !storedValue))) {
            // use the stored value, do nothing
        } else {
            // compute the new value
            int index;
            // ignore suppressed elements
            for (index = prevBreakIndex + 1;
                    !par.getElement(index).isBox();
                    index++) {
                //nop
            }
            // find the next break
            for (;
                 index < breakIndex;
                 index++) {
                if (par.getElement(index).isGlue() && par.getElement(index - 1).isBox()
                    || par.getElement(index).isPenalty()
<<<<<<< HEAD
                       && ((KnuthElement) par.getElement(index)).getPenalty() < KnuthElement.INFINITE) {
=======
                       && ((KnuthElement) par.getElement(index)).getP() < KnuthElement.INFINITE) {
>>>>>>> 6c827ad0
                    // break found
                    break;
                }
            }
            // update stored parameters and value
            storedPrevBreakIndex = prevBreakIndex;
            storedBreakIndex = breakIndex;
            storedValue = (index == breakIndex);
        }
        return storedValue;
    }

    /**
     * Returns true if their are (pieces of) footnotes to be typeset on the current page.
     * @param listIndex index of the last inserted footnote for the currently considered
     * active node
     * @param elementIndex index of the last element of the last inserted footnote
     * @param length total length of all footnotes inserted so far
     */
    private boolean deferredFootnotes(int listIndex, int elementIndex, int length) {
        return ((newFootnotes
                 && firstNewFootnoteIndex != 0
                 && (listIndex < firstNewFootnoteIndex - 1
                     || elementIndex < getFootnoteList(listIndex).size() - 1))
                || length < totalFootnotesLength);
    }

    /**
     * Tries to split the flow of footnotes to put one part on the current page.
     * @param activeNode currently considered previous page break
     * @param availableLength available space for footnotes
     * @param canDeferOldFootnotes
     * @return ...
     */
    private int getFootnoteSplit(KnuthPageNode activeNode, int availableLength,
                boolean canDeferOldFootnotes) {
        return getFootnoteSplit(activeNode.footnoteListIndex,
                                activeNode.footnoteElementIndex,
                                activeNode.totalFootnotes,
                                availableLength, canDeferOldFootnotes);
    }

    /**
     * Tries to split the flow of footnotes to put one part on the current page.
     * @param prevListIndex index of the last footnote on the previous page
     * @param prevElementIndex index of the last element of the last footnote
     * @param prevLength total length of footnotes inserted so far
     * @param availableLength available space for footnotes on this page
     * @param canDeferOldFootnotes
     * @return ...
     */
    private int getFootnoteSplit(int prevListIndex, int prevElementIndex, int prevLength,
                                 int availableLength, boolean canDeferOldFootnotes) {
        if (availableLength <= 0) {
            return 0;
        } else {
            // the split should contain a piece of the last footnote
            // together with all previous, not yet inserted footnotes;
            // but if this is not possible, try adding as much content as possible
            int splitLength = 0;
            ListIterator noteListIterator = null;
            KnuthElement element = null;
            boolean somethingAdded = false;

            // prevListIndex and prevElementIndex points to the last footnote element
            // already placed in a page: advance to the next element
            int listIndex = prevListIndex;
            int elementIndex = prevElementIndex;
            if (elementIndex == getFootnoteList(listIndex).size() - 1) {
                listIndex++;
                elementIndex = 0;
            } else {
                elementIndex++;
            }

            // try adding whole notes
            if (footnotesList.size() - 1 > listIndex) {
                // add the previous footnotes: these cannot be broken or deferred
                if (!canDeferOldFootnotes && newFootnotes && firstNewFootnoteIndex > 0) {
                    splitLength = ((Integer) lengthList.get(firstNewFootnoteIndex - 1)).intValue()
                                  - prevLength;
                    listIndex = firstNewFootnoteIndex;
                    elementIndex = 0;
                }
                // try adding the new footnotes
                while (((Integer) lengthList.get(listIndex)).intValue() - prevLength
                       <= availableLength) {
                    splitLength = ((Integer) lengthList.get(listIndex)).intValue()
                                  - prevLength;
                    somethingAdded = true;
                    listIndex++;
                    elementIndex = 0;
                }
                // as this method is called only if it is not possible to insert
                // all footnotes, at this point listIndex and elementIndex points to
                // an existing element, the next one we will try to insert
            }

            // try adding a split of the next note
<<<<<<< HEAD
            noteListIterator = getFootnoteList(listIndex).listIterator(elementIndex);
=======
            noteListIterator = ((LinkedList) footnotesList.get(listIndex))
                    .listIterator(elementIndex);
>>>>>>> 6c827ad0

            int prevSplitLength = 0;
            int prevIndex = -1;
            int index = -1;

            while (!(somethingAdded && splitLength > availableLength)) {
                if (!somethingAdded) {
                    somethingAdded = true;
                } else {
                    prevSplitLength = splitLength;
                    prevIndex = index;
                }
                // get a sub-sequence from the note element list
                boolean boxPreceding = false;
                while (noteListIterator.hasNext()) {
                    // as this method is called only if it is not possible to insert
                    // all footnotes, and we have already tried (and failed) to insert
                    // this whole footnote, the while loop will never reach the end
                    // of the note sequence
                    element = (KnuthElement) noteListIterator.next();
                    if (element.isBox()) {
                        // element is a box
                        splitLength += element.getWidth();
                        boxPreceding = true;
                    } else if (element.isGlue()) {
                        // element is a glue
                        if (boxPreceding) {
                            // end of the sub-sequence
                            index = noteListIterator.previousIndex();
                            break;
                        }
                        boxPreceding = false;
                        splitLength += element.getWidth();
                    } else {
                        // element is a penalty
                        if (element.getPenalty() < KnuthElement.INFINITE) {
                            // end of the sub-sequence
                            index = noteListIterator.previousIndex();
                            break;
                        }
                    }
                }
            }

            // if prevSplitLength is 0, this means that the available length isn't enough
            // to insert even the smallest split of the last footnote, so we cannot end a
            // page here
            // if prevSplitLength is > 0 we can insert some footnote content in this page
            // and insert the remaining in the following one
            //TODO: check this conditional, as the first one is always false...?
            if (!somethingAdded) {
                // there was not enough space to add a piece of the first new footnote
                // this is not a good break
                prevSplitLength = 0;
            } else if (prevSplitLength > 0) {
                // prevIndex is -1 if we have added only some whole footnotes
                footnoteListIndex = (prevIndex != -1) ? listIndex : listIndex - 1;
                footnoteElementIndex = (prevIndex != -1)
                    ? prevIndex
<<<<<<< HEAD
                    : getFootnoteList(footnoteListIndex).size() - 1;
=======
                    : ((LinkedList) footnotesList.get(footnoteListIndex)).size() - 1;
>>>>>>> 6c827ad0
            }
            return prevSplitLength;
        }
    }

    /** {@inheritDoc} */
    protected double computeAdjustmentRatio(KnuthNode activeNode, int difference) {
        // compute the adjustment ratio
        if (difference > 0) {
            int maxAdjustment = totalStretch - activeNode.totalStretch;
            // add the footnote separator stretch if some footnote content will be added
            if (((KnuthPageNode) activeNode).totalFootnotes < totalFootnotesLength) {
                maxAdjustment += footnoteSeparatorLength.getStretch();
            }
            if (maxAdjustment > 0) {
                return (double) difference / maxAdjustment;
            } else {
                return INFINITE_RATIO;
            }
        } else if (difference < 0) {
            int maxAdjustment = totalShrink - activeNode.totalShrink;
            // add the footnote separator shrink if some footnote content will be added
            if (((KnuthPageNode) activeNode).totalFootnotes < totalFootnotesLength) {
                maxAdjustment += footnoteSeparatorLength.getShrink();
            }
            if (maxAdjustment > 0) {
                return (double) difference / maxAdjustment;
            } else {
                return -INFINITE_RATIO;
            }
        } else {
            return 0;
        }
    }

<<<<<<< HEAD
    /** {@inheritDoc} */
=======
>>>>>>> 6c827ad0
    protected double computeDemerits(KnuthNode activeNode, KnuthElement element,
                                    int fitnessClass, double r) {
        double demerits = 0;
        // compute demerits
        double f = Math.abs(r);
        f = 1 + 100 * f * f * f;
        if (element.isPenalty()) {
            double penalty = element.getPenalty();
            if (penalty >= 0) {
                f += penalty;
                demerits = f * f;
            } else if (!element.isForcedBreak()) {
                demerits = f * f - penalty * penalty;
            } else {
                demerits = f * f;
            }
        } else {
            demerits = f * f;
        }

        if (element.isPenalty() && ((KnuthPenalty) element).isPenaltyFlagged()
            && getElement(activeNode.position).isPenalty()
            && ((KnuthPenalty) getElement(activeNode.position)).isPenaltyFlagged()) {
            // add demerit for consecutive breaks at flagged penalties
            demerits += repeatedFlaggedDemerit;
        }
        if (Math.abs(fitnessClass - activeNode.fitness) > 1) {
            // add demerit for consecutive breaks
            // with very different fitness classes
            demerits += incompatibleFitnessDemerit;
        }

        if (footnotesPending) {
            if (footnoteListIndex < footnotesList.size() - 1) {
                // add demerits for the deferred footnotes
                demerits += (footnotesList.size() - 1 - footnoteListIndex)
                                * deferredFootnoteDemerits;
            }
            if (footnoteListIndex < footnotesList.size()) {
                if (footnoteElementIndex
<<<<<<< HEAD
                        < getFootnoteList(footnoteListIndex).size() - 1) {
=======
                        < ((LinkedList) footnotesList.get(footnoteListIndex)).size() - 1) {
>>>>>>> 6c827ad0
                    // add demerits for the footnote split between pages
                    demerits += splitFootnoteDemerits;
                }
            } else {
                //TODO Why can this happen in the first place? Does anybody know? See #44160
            }
        }
        demerits += activeNode.totalDemerits;
        return demerits;
    }

    protected void finish() {
        for (int i = startLine; i < endLine; i++) {
            for (KnuthPageNode node = (KnuthPageNode) getNode(i);
                 node != null;
                 node = (KnuthPageNode) node.next) {
                if (node.totalFootnotes < totalFootnotesLength) {
                    // layout remaining footnote bodies
                    createFootnotePages(node);
                }
            }
        }
    }

    private void createFootnotePages(KnuthPageNode lastNode) {

        insertedFootnotesLength = lastNode.totalFootnotes;
        footnoteListIndex = lastNode.footnoteListIndex;
        footnoteElementIndex = lastNode.footnoteElementIndex;
        int availableBPD = getLineWidth(lastNode.line);
        int split = 0;
        KnuthPageNode prevNode = lastNode;

        // create pages containing the remaining footnote bodies
        while (insertedFootnotesLength < totalFootnotesLength) {
            final int tmpLength = ((Integer) lengthList.get(footnoteListIndex)).intValue();
            // try adding some more content
            if ((tmpLength - insertedFootnotesLength) <= availableBPD) {
                // add a whole footnote
                availableBPD -= tmpLength - insertedFootnotesLength;
                insertedFootnotesLength = tmpLength;
                footnoteElementIndex
                    = getFootnoteList(footnoteListIndex).size() - 1;
            } else if ((split = getFootnoteSplit(footnoteListIndex, footnoteElementIndex,
                    insertedFootnotesLength, availableBPD, true)) > 0) {
                // add a piece of a footnote
                availableBPD -= split;
                insertedFootnotesLength += split;
                // footnoteListIndex has already been set in getFootnoteSplit()
                // footnoteElementIndex has already been set in getFootnoteSplit()
            } else {
                // cannot add any content: create a new node and start again
                KnuthPageNode node = (KnuthPageNode)
                                     createNode(lastNode.position, prevNode.line + 1, 1,
                                                insertedFootnotesLength - prevNode.totalFootnotes,
                                                0, 0,
                                                0, 0, 0,
                                                0, 0, prevNode);
                addNode(node.line, node);
                removeNode(prevNode.line, prevNode);

                prevNode = node;
                availableBPD = getLineWidth(node.line);
            }
        }
        // create the last node
        KnuthPageNode node = (KnuthPageNode)
                             createNode(lastNode.position, prevNode.line + 1, 1,
                                        totalFootnotesLength - prevNode.totalFootnotes, 0, 0,
                                        0, 0, 0,
                                        0, 0, prevNode);
        addNode(node.line, node);
        removeNode(prevNode.line, prevNode);
    }

    /**
     * @return a list of {@link PageBreakPosition} elements
     *          corresponding to the computed page- and column-breaks
     */
    public LinkedList getPageBreaks() {
        return pageBreaks;
    }

    /**
     * Insert the given {@link PageBreakPosition} as the first
     * element in the list of page-breaks
     *
     * @param pageBreak the position to insert
     */
    public void insertPageBreakAsFirst(PageBreakPosition pageBreak) {
        if (pageBreaks == null) {
            pageBreaks = new LinkedList();
        }
        pageBreaks.addFirst(pageBreak);
    }

    /**
     * Removes all page breaks from the result list. This is used by block-containers and
     * static-content when it is only desired to know where there is an overflow but later the
     * whole content should be painted as one part.
     */
    public void removeAllPageBreaks() {
        if (pageBreaks == null) {
            return;
        }
        while (pageBreaks.size() > 1) {
            pageBreaks.removeFirst();
        }
    }

<<<<<<< HEAD
    /** {@inheritDoc} */
=======
>>>>>>> 6c827ad0
    public void updateData1(int total, double demerits) {
    }

    /** {@inheritDoc} */
    public void updateData2(KnuthNode bestActiveNode,
                            KnuthSequence sequence,
                            int total) {
        //int difference = (bestActiveNode.line < total)
        //      ? bestActiveNode.difference : bestActiveNode.difference + fillerMinWidth;
        int difference = bestActiveNode.difference;
        if (difference + bestActiveNode.availableShrink < 0) {
            if (!autoHeight) {
                if (layoutListener != null) {
                    layoutListener.notifyOverflow(bestActiveNode.line - 1, -difference, getFObj());
                }
            }
        }
        boolean isNonLastPage = (bestActiveNode.line < total);
        int blockAlignment = isNonLastPage ? alignment : alignmentLast;
        // it is always allowed to adjust space, so the ratio must be set regardless of
        // the value of the property display-align; the ratio must be <= 1
        double ratio = bestActiveNode.adjustRatio;
        if (ratio < 0) {
            // page break with a negative difference:
            // spaces always have enough shrink
            difference = 0;
        } else if (ratio <= 1 && isNonLastPage) {
            // not-last page break with a positive difference smaller than the available stretch:
            // spaces can stretch to fill the whole difference
            difference = 0;
        } else if (ratio > 1) {
            // not-last page with a positive difference greater than the available stretch
            // spaces can stretch to fill the difference only partially
            ratio = 1;
            difference -= bestActiveNode.availableStretch;
        } else {
            // last page with a positive difference:
            // spaces do not need to stretch
            if (blockAlignment != Constants.EN_JUSTIFY) {
                ratio = 0;
            } else {
                //Stretch as much as possible on last page
                difference = 0;
            }
        }
        // compute the indexes of the first footnote list and the first element in that list
        int firstListIndex = ((KnuthPageNode) bestActiveNode.previous).footnoteListIndex;
        int firstElementIndex = ((KnuthPageNode) bestActiveNode.previous).footnoteElementIndex;
        if (footnotesList != null
                && firstElementIndex == getFootnoteList(firstListIndex).size() - 1) {
            // advance to the next list
            firstListIndex++;
            firstElementIndex = 0;
        } else {
            firstElementIndex++;
        }

        // add nodes at the beginning of the list, as they are found
        // backwards, from the last one to the first one
        if (log.isDebugEnabled()) {
            log.debug("BBA> difference=" + difference + " ratio=" + ratio
                    + " position=" + bestActiveNode.position);
        }
        insertPageBreakAsFirst(new PageBreakPosition(this.topLevelLM,
                bestActiveNode.position,
                firstListIndex, firstElementIndex,
                ((KnuthPageNode) bestActiveNode).footnoteListIndex,
                ((KnuthPageNode) bestActiveNode).footnoteElementIndex,
                ratio, difference));
    }

    /** {@inheritDoc} */
    protected int filterActiveNodes() {
        // leave only the active node with fewest total demerits
        KnuthNode bestActiveNode = null;
        for (int i = startLine; i < endLine; i++) {
            for (KnuthNode node = getNode(i); node != null; node = node.next) {
                if (favorSinglePart
                        && node.line > 1
                        && bestActiveNode != null
                        && Math.abs(bestActiveNode.difference) < bestActiveNode.availableShrink) {
                    //favor current best node, so just skip the current node because it would
                    //result in more than one part
                } else {
                    bestActiveNode = compareNodes(bestActiveNode, node);
                }
                if (node != bestActiveNode) {
                    removeNode(i, node);
                }
            }
        }
        assert (bestActiveNode != null);
        return bestActiveNode.line;
    }

    /**
     * Obtain the element-list corresponding to the footnote at the given index.
     *
     * @param index the index in the list of footnotes
     * @return  the element-list
     */
    protected final List getFootnoteList(int index) {
        return (List) footnotesList.get(index);
    }

    /** @return the associated top-level formatting object. */
    public FObj getFObj() {
        return topLevelLM.getFObj();
    }

    /** {@inheritDoc} */
    protected int getLineWidth(int line) {
        int bpd;
        if (pageProvider != null) {
            bpd = pageProvider.getAvailableBPD(line);
        } else {
            bpd = super.getLineWidth(line);
        }
        if (log.isTraceEnabled()) {
            log.trace("getLineWidth(" + line + ") -> " + bpd);
        }
        return bpd;
    }

    /**
     * Interface to notify about layout events during page breaking.
     */
    public interface PageBreakingLayoutListener {

        /**
         * Issued when an overflow is detected
         * @param part the number of the part (page) this happens on
         * @param amount the amount by which the area overflows (in mpt)
         * @param obj the root FO object where this happens
         */
        void notifyOverflow(int part, int amount, FObj obj);

    }

<<<<<<< HEAD
    /** {@inheritDoc} */
    protected int getIPDdifference() {
        return ipdDifference;
    }

    /** {@inheritDoc} */
    protected int handleIpdChange() {
        log.trace("Best node for ipd change:" + bestNodeForIPDChange);
        // TODO finish()
        /*
         * The third parameter is used to determine if this is the last page, so
         * if the content must be vertically justified or not. If we are here
         * this means that there is further content and the next page has a
         * different ipd. So tweak the parameter to fall into the non-last-page
         * case.
         */
        calculateBreakPoints(bestNodeForIPDChange, par, bestNodeForIPDChange.line + 1);
        activeLines = null;
        return bestNodeForIPDChange.line;
    }

    /**
     * Add a node at the end of the given line's existing active nodes.
     * If this is the first node in the line, adjust endLine accordingly.
     * @param line number of the line ending at the node's corresponding breakpoint
     * @param node the active node to add
     */
    protected void addNode(int line, KnuthNode node) {
        if (node.position < par.size() - 1 && line > 0
                && (ipdDifference = compareIPDs(line - 1)) != 0) {
            log.trace("IPD changes at page " + line);
            if (bestNodeForIPDChange == null
                    || node.totalDemerits < bestNodeForIPDChange.totalDemerits) {
                bestNodeForIPDChange = node;
            }
        } else {
            if (node.position == par.size() - 1) {
                /*
                 * The whole sequence could actually fit on the last page before
                 * the IPD change. No need to do any special handling.
                 */
                ipdDifference = 0;
            }
            super.addNode(line, node);
        }
    }

    KnuthNode getBestNodeBeforeIPDChange() {
        return bestNodeForIPDChange;
    }

    private int compareIPDs(int line) {
        if (pageProvider == null) {
            return 0;
        }
        return pageProvider.compareIPDs(line);
    }

=======
>>>>>>> 6c827ad0
}<|MERGE_RESOLUTION|>--- conflicted
+++ resolved
@@ -96,7 +96,6 @@
     //Controls whether a single part should be forced if possible (ex. block-container)
     private boolean favorSinglePart = false;
 
-<<<<<<< HEAD
     private int ipdDifference;
     private KnuthNode bestNodeForIPDChange;
 
@@ -104,10 +103,26 @@
     private int currentKeepContext = Constants.EN_AUTO;
     private KnuthNode lastBeforeKeepContextSwitch;
 
-
-=======
->>>>>>> 6c827ad0
-    public PageBreakingAlgorithm(LayoutManager topLevelLM,
+    /**
+     * Construct a page breaking algorithm.
+     * @param topLevelLM the top level layout manager
+     * @param pageProvider the page provider
+     * @param layoutListener the layout listener
+     * @param alignment     alignment of the paragraph/page. One of {@link Constants#EN_START},
+     *                  {@link Constants#EN_JUSTIFY}, {@link Constants#EN_CENTER},
+     *                  {@link Constants#EN_END}.
+     *                  For pages, {@link Constants#EN_BEFORE} and {@link Constants#EN_AFTER}
+     *                  are mapped to the corresponding inline properties,
+     *                  {@link Constants#EN_START} and {@link Constants#EN_END}.
+     * @param alignmentLast alignment of the paragraph's last line
+     * @param footnoteSeparatorLength length of footnote separator
+     * @param partOverflowRecovery  {@code true} if too long elements should be moved to
+     *                              the next line/part
+     * @param autoHeight true if auto height
+     * @param favorSinglePart true if favoring single part
+     * @see BreakingAlgorithm
+     */
+    public PageBreakingAlgorithm(LayoutManager topLevelLM,      // CSOK: ParameterNumber
                                  PageProvider pageProvider,
                                  PageBreakingLayoutListener layoutListener,
                                  int alignment, int alignmentLast,
@@ -131,15 +146,16 @@
     protected class KnuthPageNode extends KnuthNode {
 
         /** Additional length due to footnotes. */
-        public int totalFootnotes;
+        public int totalFootnotes;                              // CSOK: VisibilityModifier
 
         /** Index of the last inserted footnote. */
-        public int footnoteListIndex;
+        public int footnoteListIndex;                           // CSOK: VisibilityModifier
 
         /** Index of the last inserted element of the last inserted footnote. */
-        public int footnoteElementIndex;
-
-        public KnuthPageNode(int position, int line, int fitness,
+        public int footnoteElementIndex;                        // CSOK: VisibilityModifier
+
+        public KnuthPageNode(int position,                      // CSOK: ParameterNumber
+                             int line, int fitness,
                              int totalWidth, int totalStretch, int totalShrink,
                              int totalFootnotes, int footnoteListIndex, int footnoteElementIndex,
                              double adjustRatio, int availableShrink, int availableStretch,
@@ -209,7 +225,8 @@
             log.debug("Recovering from too long: " + lastTooLong);
             log.debug("\tlastTooShort = " + getLastTooShort());
             log.debug("\tlastBeforeKeepContextSwitch = " + lastBeforeKeepContextSwitch);
-            log.debug("\tcurrentKeepContext = " + AbstractBreaker.getBreakClassName(currentKeepContext));
+            log.debug("\tcurrentKeepContext = "
+                      + AbstractBreaker.getBreakClassName(currentKeepContext));
         }
 
         if (lastBeforeKeepContextSwitch == null
@@ -264,7 +281,8 @@
     }
 
     /** {@inheritDoc} */
-    protected KnuthNode createNode(int position, int line, int fitness,
+    protected KnuthNode createNode(int position,                // CSOK: ParameterNumber
+                                   int line, int fitness,
                                    int totalWidth, int totalStretch, int totalShrink,
                                    double adjustRatio, int availableShrink, int availableStretch,
                                    int difference, double totalDemerits, KnuthNode previous) {
@@ -348,15 +366,9 @@
         }
 
         // compute the total length of the footnotes
-<<<<<<< HEAD
         for (Iterator elementListsIterator = elementLists.iterator();
                 elementListsIterator.hasNext();) {
             final List noteList = (List) elementListsIterator.next();
-=======
-        ListIterator elementListsIterator = elementLists.listIterator();
-        while (elementListsIterator.hasNext()) {
-            LinkedList noteList = (LinkedList) elementListsIterator.next();
->>>>>>> 6c827ad0
 
             //Space resolution (Note: this does not respect possible stacking constraints
             //between footnotes!)
@@ -371,16 +383,10 @@
                     noteLength += element.getWidth();
                 }
             }
-<<<<<<< HEAD
             int prevLength = (lengthList == null || lengthList.isEmpty())
                     ? 0
                     : ((Integer) ListUtil.getLast(lengthList)).intValue();
             //TODO: replace with Integer.valueOf() once we switch to Java 5
-=======
-            int prevLength = (lengthList.size() == 0
-                    ? 0
-                    : ((Integer) lengthList.get(lengthList.size() - 1)).intValue());
->>>>>>> 6c827ad0
             lengthList.add(new Integer(prevLength + noteLength));
             totalFootnotesLength += noteLength;
         }
@@ -406,13 +412,8 @@
 
     private void resetFootnotes(List elementLists) {
         for (int i = 0; i < elementLists.size(); i++) {
-<<<<<<< HEAD
             /*LinkedList removedList = (LinkedList)*/ListUtil.removeLast(footnotesList);
             ListUtil.removeLast(lengthList);
-=======
-            /*LinkedList removedList = (LinkedList)*/footnotesList.remove(footnotesList.size() - 1);
-            lengthList.remove(lengthList.size() - 1);
->>>>>>> 6c827ad0
 
             // update totalFootnotesLength
             if (!lengthList.isEmpty()) {
@@ -493,7 +494,7 @@
         KnuthPageNode pageNode = (KnuthPageNode) activeNode;
         int actualWidth = totalWidth - pageNode.totalWidth;
         int footnoteSplit = 0;
-        boolean canDeferOldFootnotes;
+        boolean canDeferOldFN;
         if (element.isPenalty()) {
             actualWidth += element.getWidth();
         }
@@ -503,11 +504,7 @@
             if (allFootnotes > 0) {
                 // this page contains some footnote citations
                 // add the footnote separator width
-<<<<<<< HEAD
                 actualWidth += footnoteSeparatorLength.getOpt();
-=======
-                actualWidth += footnoteSeparatorLength.opt;
->>>>>>> 6c827ad0
                 if (actualWidth + allFootnotes <= getLineWidth(activeNode.line)) {
                     // there is enough space to insert all footnotes:
                     // add the whole allFootnotes length
@@ -515,16 +512,13 @@
                     insertedFootnotesLength = pageNode.totalFootnotes + allFootnotes;
                     footnoteListIndex = footnotesList.size() - 1;
                     footnoteElementIndex
-<<<<<<< HEAD
                         = getFootnoteList(footnoteListIndex).size() - 1;
-=======
-                        = ((LinkedList) footnotesList.get(footnoteListIndex)).size() - 1;
->>>>>>> 6c827ad0
-                } else if (((canDeferOldFootnotes
-                                = checkCanDeferOldFootnotes(pageNode, elementIndex))
+                } else if (((canDeferOldFN = canDeferOldFootnotes // CSOK: InnerAssignment
+                             (pageNode, elementIndex))
                             || newFootnotes)
-                           && (footnoteSplit = getFootnoteSplit(pageNode,
-                                   getLineWidth(activeNode.line) - actualWidth, canDeferOldFootnotes)) > 0) {
+                           && (footnoteSplit = getFootnoteSplit // CSOK: InnerAssignment
+                               (pageNode, getLineWidth(activeNode.line) - actualWidth,
+                                canDeferOldFN)) > 0) {
                     // it is allowed to break or even defer footnotes if either:
                     //  - there are new footnotes in the last piece of content, and
                     //    there is space to add at least a piece of the first one
@@ -545,11 +539,7 @@
                     insertedFootnotesLength = pageNode.totalFootnotes + allFootnotes;
                     footnoteListIndex = footnotesList.size() - 1;
                     footnoteElementIndex
-<<<<<<< HEAD
                         = getFootnoteList(footnoteListIndex).size() - 1;
-=======
-                        = ((LinkedList) footnotesList.get(footnoteListIndex)).size() - 1;
->>>>>>> 6c827ad0
                 }
             } else {
                 // all footnotes have already been placed on previous pages
@@ -573,7 +563,7 @@
      * @param contentElementIndex index of the Knuth element considered for the
      * current page break
      */
-    private boolean checkCanDeferOldFootnotes(KnuthPageNode node, int contentElementIndex) {
+    private boolean canDeferOldFootnotes(KnuthPageNode node, int contentElementIndex) {
         return (noBreakBetween(node.position, contentElementIndex)
                 && deferredFootnotes(node.footnoteListIndex,
                         node.footnoteElementIndex, node.totalFootnotes));
@@ -616,11 +606,8 @@
                  index++) {
                 if (par.getElement(index).isGlue() && par.getElement(index - 1).isBox()
                     || par.getElement(index).isPenalty()
-<<<<<<< HEAD
-                       && ((KnuthElement) par.getElement(index)).getPenalty() < KnuthElement.INFINITE) {
-=======
-                       && ((KnuthElement) par.getElement(index)).getP() < KnuthElement.INFINITE) {
->>>>>>> 6c827ad0
+                       && ((KnuthElement) par
+                           .getElement(index)).getPenalty() < KnuthElement.INFINITE) {
                     // break found
                     break;
                 }
@@ -720,12 +707,7 @@
             }
 
             // try adding a split of the next note
-<<<<<<< HEAD
             noteListIterator = getFootnoteList(listIndex).listIterator(elementIndex);
-=======
-            noteListIterator = ((LinkedList) footnotesList.get(listIndex))
-                    .listIterator(elementIndex);
->>>>>>> 6c827ad0
 
             int prevSplitLength = 0;
             int prevIndex = -1;
@@ -785,11 +767,7 @@
                 footnoteListIndex = (prevIndex != -1) ? listIndex : listIndex - 1;
                 footnoteElementIndex = (prevIndex != -1)
                     ? prevIndex
-<<<<<<< HEAD
                     : getFootnoteList(footnoteListIndex).size() - 1;
-=======
-                    : ((LinkedList) footnotesList.get(footnoteListIndex)).size() - 1;
->>>>>>> 6c827ad0
             }
             return prevSplitLength;
         }
@@ -825,10 +803,7 @@
         }
     }
 
-<<<<<<< HEAD
-    /** {@inheritDoc} */
-=======
->>>>>>> 6c827ad0
+    /** {@inheritDoc} */
     protected double computeDemerits(KnuthNode activeNode, KnuthElement element,
                                     int fitnessClass, double r) {
         double demerits = 0;
@@ -869,11 +844,7 @@
             }
             if (footnoteListIndex < footnotesList.size()) {
                 if (footnoteElementIndex
-<<<<<<< HEAD
                         < getFootnoteList(footnoteListIndex).size() - 1) {
-=======
-                        < ((LinkedList) footnotesList.get(footnoteListIndex)).size() - 1) {
->>>>>>> 6c827ad0
                     // add demerits for the footnote split between pages
                     demerits += splitFootnoteDemerits;
                 }
@@ -917,8 +888,9 @@
                 insertedFootnotesLength = tmpLength;
                 footnoteElementIndex
                     = getFootnoteList(footnoteListIndex).size() - 1;
-            } else if ((split = getFootnoteSplit(footnoteListIndex, footnoteElementIndex,
-                    insertedFootnotesLength, availableBPD, true)) > 0) {
+            } else if ((split = getFootnoteSplit                // CSOK: InnerAssignment
+                        (footnoteListIndex, footnoteElementIndex,
+                         insertedFootnotesLength, availableBPD, true)) > 0) {
                 // add a piece of a footnote
                 availableBPD -= split;
                 insertedFootnotesLength += split;
@@ -984,10 +956,7 @@
         }
     }
 
-<<<<<<< HEAD
-    /** {@inheritDoc} */
-=======
->>>>>>> 6c827ad0
+    /** {@inheritDoc} */
     public void updateData1(int total, double demerits) {
     }
 
@@ -1127,7 +1096,6 @@
 
     }
 
-<<<<<<< HEAD
     /** {@inheritDoc} */
     protected int getIPDdifference() {
         return ipdDifference;
@@ -1157,7 +1125,7 @@
      */
     protected void addNode(int line, KnuthNode node) {
         if (node.position < par.size() - 1 && line > 0
-                && (ipdDifference = compareIPDs(line - 1)) != 0) {
+                && (ipdDifference = compareIPDs(line - 1)) != 0) {  // CSOK: InnerAssignment
             log.trace("IPD changes at page " + line);
             if (bestNodeForIPDChange == null
                     || node.totalDemerits < bestNodeForIPDChange.totalDemerits) {
@@ -1186,6 +1154,4 @@
         return pageProvider.compareIPDs(line);
     }
 
-=======
->>>>>>> 6c827ad0
 }