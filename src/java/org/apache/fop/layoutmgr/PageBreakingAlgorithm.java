--- conflicted
+++ resolved
@@ -96,7 +96,6 @@
     //Controls whether a single part should be forced if possible (ex. block-container)
     private boolean favorSinglePart = false;
 
-<<<<<<< HEAD
     private int ipdDifference;
     private KnuthNode bestNodeForIPDChange;
 
@@ -124,9 +123,6 @@
      * @see BreakingAlgorithm
      */
     public PageBreakingAlgorithm(LayoutManager topLevelLM,      // CSOK: ParameterNumber
-=======
-    public PageBreakingAlgorithm(LayoutManager topLevelLM,
->>>>>>> 6c827ad0
                                  PageProvider pageProvider,
                                  PageBreakingLayoutListener layoutListener,
                                  int alignment, int alignmentLast,
@@ -370,15 +366,9 @@
         }
 
         // compute the total length of the footnotes
-<<<<<<< HEAD
         for (Iterator elementListsIterator = elementLists.iterator();
                 elementListsIterator.hasNext();) {
             final List noteList = (List) elementListsIterator.next();
-=======
-        ListIterator elementListsIterator = elementLists.listIterator();
-        while (elementListsIterator.hasNext()) {
-            LinkedList noteList = (LinkedList) elementListsIterator.next();
->>>>>>> 6c827ad0
 
             //Space resolution (Note: this does not respect possible stacking constraints
             //between footnotes!)
@@ -393,16 +383,10 @@
                     noteLength += element.getWidth();
                 }
             }
-<<<<<<< HEAD
             int prevLength = (lengthList == null || lengthList.isEmpty())
                     ? 0
                     : ((Integer) ListUtil.getLast(lengthList)).intValue();
             //TODO: replace with Integer.valueOf() once we switch to Java 5
-=======
-            int prevLength = (lengthList.size() == 0
-                    ? 0
-                    : ((Integer) lengthList.get(lengthList.size() - 1)).intValue());
->>>>>>> 6c827ad0
             lengthList.add(new Integer(prevLength + noteLength));
             totalFootnotesLength += noteLength;
         }
@@ -428,13 +412,8 @@
 
     private void resetFootnotes(List elementLists) {
         for (int i = 0; i < elementLists.size(); i++) {
-<<<<<<< HEAD
             /*LinkedList removedList = (LinkedList)*/ListUtil.removeLast(footnotesList);
             ListUtil.removeLast(lengthList);
-=======
-            /*LinkedList removedList = (LinkedList)*/footnotesList.remove(footnotesList.size() - 1);
-            lengthList.remove(lengthList.size() - 1);
->>>>>>> 6c827ad0
 
             // update totalFootnotesLength
             if (!lengthList.isEmpty()) {
@@ -525,11 +504,7 @@
             if (allFootnotes > 0) {
                 // this page contains some footnote citations
                 // add the footnote separator width
-<<<<<<< HEAD
                 actualWidth += footnoteSeparatorLength.getOpt();
-=======
-                actualWidth += footnoteSeparatorLength.opt;
->>>>>>> 6c827ad0
                 if (actualWidth + allFootnotes <= getLineWidth(activeNode.line)) {
                     // there is enough space to insert all footnotes:
                     // add the whole allFootnotes length
@@ -537,22 +512,13 @@
                     insertedFootnotesLength = pageNode.totalFootnotes + allFootnotes;
                     footnoteListIndex = footnotesList.size() - 1;
                     footnoteElementIndex
-<<<<<<< HEAD
                         = getFootnoteList(footnoteListIndex).size() - 1;
                 } else if (((canDeferOldFN = canDeferOldFootnotes // CSOK: InnerAssignment
-                             (pageNode, elementIndex)) 
+                             (pageNode, elementIndex))
                             || newFootnotes)
                            && (footnoteSplit = getFootnoteSplit // CSOK: InnerAssignment
                                (pageNode, getLineWidth(activeNode.line) - actualWidth,
                                 canDeferOldFN)) > 0) {
-=======
-                        = ((LinkedList) footnotesList.get(footnoteListIndex)).size() - 1;
-                } else if (((canDeferOldFootnotes
-                                = checkCanDeferOldFootnotes(pageNode, elementIndex))
-                            || newFootnotes)
-                           && (footnoteSplit = getFootnoteSplit(pageNode,
-                                   getLineWidth(activeNode.line) - actualWidth, canDeferOldFootnotes)) > 0) {
->>>>>>> 6c827ad0
                     // it is allowed to break or even defer footnotes if either:
                     //  - there are new footnotes in the last piece of content, and
                     //    there is space to add at least a piece of the first one
@@ -573,11 +539,7 @@
                     insertedFootnotesLength = pageNode.totalFootnotes + allFootnotes;
                     footnoteListIndex = footnotesList.size() - 1;
                     footnoteElementIndex
-<<<<<<< HEAD
                         = getFootnoteList(footnoteListIndex).size() - 1;
-=======
-                        = ((LinkedList) footnotesList.get(footnoteListIndex)).size() - 1;
->>>>>>> 6c827ad0
                 }
             } else {
                 // all footnotes have already been placed on previous pages
@@ -644,12 +606,8 @@
                  index++) {
                 if (par.getElement(index).isGlue() && par.getElement(index - 1).isBox()
                     || par.getElement(index).isPenalty()
-<<<<<<< HEAD
                        && ((KnuthElement) par
                            .getElement(index)).getPenalty() < KnuthElement.INFINITE) {
-=======
-                       && ((KnuthElement) par.getElement(index)).getP() < KnuthElement.INFINITE) {
->>>>>>> 6c827ad0
                     // break found
                     break;
                 }
@@ -749,12 +707,7 @@
             }
 
             // try adding a split of the next note
-<<<<<<< HEAD
             noteListIterator = getFootnoteList(listIndex).listIterator(elementIndex);
-=======
-            noteListIterator = ((LinkedList) footnotesList.get(listIndex))
-                    .listIterator(elementIndex);
->>>>>>> 6c827ad0
 
             int prevSplitLength = 0;
             int prevIndex = -1;
@@ -814,11 +767,7 @@
                 footnoteListIndex = (prevIndex != -1) ? listIndex : listIndex - 1;
                 footnoteElementIndex = (prevIndex != -1)
                     ? prevIndex
-<<<<<<< HEAD
                     : getFootnoteList(footnoteListIndex).size() - 1;
-=======
-                    : ((LinkedList) footnotesList.get(footnoteListIndex)).size() - 1;
->>>>>>> 6c827ad0
             }
             return prevSplitLength;
         }
@@ -854,10 +803,7 @@
         }
     }
 
-<<<<<<< HEAD
-    /** {@inheritDoc} */
-=======
->>>>>>> 6c827ad0
+    /** {@inheritDoc} */
     protected double computeDemerits(KnuthNode activeNode, KnuthElement element,
                                     int fitnessClass, double r) {
         double demerits = 0;
@@ -898,11 +844,7 @@
             }
             if (footnoteListIndex < footnotesList.size()) {
                 if (footnoteElementIndex
-<<<<<<< HEAD
                         < getFootnoteList(footnoteListIndex).size() - 1) {
-=======
-                        < ((LinkedList) footnotesList.get(footnoteListIndex)).size() - 1) {
->>>>>>> 6c827ad0
                     // add demerits for the footnote split between pages
                     demerits += splitFootnoteDemerits;
                 }
@@ -1014,10 +956,7 @@
         }
     }
 
-<<<<<<< HEAD
-    /** {@inheritDoc} */
-=======
->>>>>>> 6c827ad0
+    /** {@inheritDoc} */
     public void updateData1(int total, double demerits) {
     }
 
@@ -1157,7 +1096,6 @@
 
     }
 
-<<<<<<< HEAD
     /** {@inheritDoc} */
     protected int getIPDdifference() {
         return ipdDifference;
@@ -1187,7 +1125,7 @@
      */
     protected void addNode(int line, KnuthNode node) {
         if (node.position < par.size() - 1 && line > 0
-            && (ipdDifference = compareIPDs(line - 1)) != 0) {  // CSOK: InnerAssignment
+                && (ipdDifference = compareIPDs(line - 1)) != 0) {  // CSOK: InnerAssignment
             log.trace("IPD changes at page " + line);
             if (bestNodeForIPDChange == null
                     || node.totalDemerits < bestNodeForIPDChange.totalDemerits) {
@@ -1216,6 +1154,4 @@
         return pageProvider.compareIPDs(line);
     }
 
-=======
->>>>>>> 6c827ad0
 }