--- conflicted
+++ resolved
@@ -31,7 +31,7 @@
  * LayoutManager for a table-caption FO.
  * The table caption contains blocks that are placed beside the
  * table.
- * @asf.todo Implement getNextKnuthElements()
+ * TODO Implement getNextKnuthElements()
  */
 public class TableCaptionLayoutManager extends BlockStackingLayoutManager {
 
@@ -198,31 +198,12 @@
     }
 
     /** {@inheritDoc} */
-<<<<<<< HEAD
     public Keep getKeepWithNext() {
         return Keep.KEEP_AUTO;
-=======
-    public int getKeepTogetherStrength() {
-        int strength = KEEP_AUTO;
-        /* TODO Complete me!
-        strength = Math.max(strength, KeepUtil.getKeepStrength(
-                getTableCaptionFO().getKeepTogether().getWithinPage()));
-        strength = Math.max(strength, KeepUtil.getKeepStrength(
-                getTableCaptionFO().getKeepTogether().getWithinColumn()));
-        */
-        strength = Math.max(strength, getParentKeepTogetherStrength());
-        return strength;
-    }
-
-    /** {@inheritDoc} */
-    public int getKeepWithNextStrength() {
-        return KEEP_AUTO;
->>>>>>> 6c827ad0
         /* TODO Complete me!
         return KeepUtil.getCombinedBlockLevelKeepStrength(
                 getTableCaptionFO().getKeepWithNext());
         */
-<<<<<<< HEAD
     }
 
     /** {@inheritDoc} */
@@ -234,17 +215,4 @@
         */
     }
 
-=======
-    }
-
-    /** {@inheritDoc} */
-    public int getKeepWithPreviousStrength() {
-        return KEEP_AUTO;
-        /* TODO Complete me!
-        return KeepUtil.getCombinedBlockLevelKeepStrength(
-                getTableCaptionFO().getKeepWithPrevious());
-        */
-    }
-
->>>>>>> 6c827ad0
 }
