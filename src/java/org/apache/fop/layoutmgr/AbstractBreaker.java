/*
 * Licensed to the Apache Software Foundation (ASF) under one or more
 * contributor license agreements.  See the NOTICE file distributed with
 * this work for additional information regarding copyright ownership.
 * The ASF licenses this file to You under the Apache License, Version 2.0
 * (the "License"); you may not use this file except in compliance with
 * the License.  You may obtain a copy of the License at
 *
 *      http://www.apache.org/licenses/LICENSE-2.0
 *
 * Unless required by applicable law or agreed to in writing, software
 * distributed under the License is distributed on an "AS IS" BASIS,
 * WITHOUT WARRANTIES OR CONDITIONS OF ANY KIND, either express or implied.
 * See the License for the specific language governing permissions and
 * limitations under the License.
 */

/* $Id$ */

package org.apache.fop.layoutmgr;

import java.util.Collections;
import java.util.Iterator;
import java.util.LinkedList;
import java.util.List;
import java.util.ListIterator;

import org.apache.commons.logging.Log;
import org.apache.commons.logging.LogFactory;

<<<<<<< HEAD
import org.apache.fop.events.EventBroadcaster;
=======
>>>>>>> 6c827ad0
import org.apache.fop.fo.Constants;
import org.apache.fop.layoutmgr.BreakingAlgorithm.KnuthNode;
import org.apache.fop.traits.MinOptMax;
import org.apache.fop.util.ListUtil;

/**
 * Abstract base class for breakers (page breakers, static region handlers etc.).
 */
public abstract class AbstractBreaker {

    /** logging instance */
    protected static Log log = LogFactory.getLog(AbstractBreaker.class);

    public static class PageBreakPosition extends LeafPosition {
        double bpdAdjust; // Percentage to adjust (stretch or shrink)
        int difference;
        int footnoteFirstListIndex;
        int footnoteFirstElementIndex;
        int footnoteLastListIndex;
        int footnoteLastElementIndex;

        PageBreakPosition(LayoutManager lm, int breakIndex,
                          int ffli, int ffei, int flli, int flei,
                          double bpdA, int diff) {
            super(lm, breakIndex);
            bpdAdjust = bpdA;
            difference = diff;
            footnoteFirstListIndex = ffli;
            footnoteFirstElementIndex = ffei;
            footnoteLastListIndex = flli;
            footnoteLastElementIndex = flei;
        }
    }

    /**
     * Helper method, mainly used to improve debug/trace output
     * @param breakClassId  the {@link Constants} enum value.
     * @return the break class name
     */
    static String getBreakClassName(int breakClassId) {
        switch (breakClassId) {
        case Constants.EN_ALL: return "ALL";
        case Constants.EN_ANY: return "ANY";
        case Constants.EN_AUTO: return "AUTO";
        case Constants.EN_COLUMN: return "COLUMN";
        case Constants.EN_EVEN_PAGE: return "EVEN PAGE";
        case Constants.EN_LINE: return "LINE";
        case Constants.EN_NONE: return "NONE";
        case Constants.EN_ODD_PAGE: return "ODD PAGE";
        case Constants.EN_PAGE: return "PAGE";
        default: return "??? (" + String.valueOf(breakClassId) + ")";
        }
    }

    /**
     * Helper class, extending the functionality of the
     * basic {@link BlockKnuthSequence}.
     */
    public class BlockSequence extends BlockKnuthSequence {

        /** Number of elements to ignore at the beginning of the list. */
        public int ignoreAtStart = 0;
        /** Number of elements to ignore at the end of the list. */
        public int ignoreAtEnd = 0;

        /**
         * startOn represents where on the page/which page layout
         * should start for this BlockSequence.  Acceptable values:
         * Constants.EN_ANY (can continue from finished location
         * of previous BlockSequence?), EN_COLUMN, EN_ODD_PAGE,
         * EN_EVEN_PAGE.
         */
        private int startOn;

        private int displayAlign;

        /**
         * Creates a new BlockSequence.
<<<<<<< HEAD
         * @param  startOn  the kind of page the sequence should start on.
         *                  One of {@link Constants#EN_ANY}, {@link Constants#EN_COLUMN},
         *                  {@link Constants#EN_ODD_PAGE}, or {@link Constants#EN_EVEN_PAGE}.
=======
         * @param iStartOn the kind of page the sequence should start on. One of EN_ANY, EN_COLUMN,
         *                 EN_ODD_PAGE, EN_EVEN_PAGE.
>>>>>>> 6c827ad0
         * @param displayAlign the value for the display-align property
         */
        public BlockSequence(int startOn, int displayAlign) {
            super();
            this.startOn =  startOn;
            this.displayAlign = displayAlign;
        }

        /**
<<<<<<< HEAD
         * @return the kind of page the sequence should start on.
         *         One of {@link Constants#EN_ANY}, {@link Constants#EN_COLUMN},
         *         {@link Constants#EN_ODD_PAGE}, or {@link Constants#EN_EVEN_PAGE}.
=======
         * @return the kind of page the sequence should start on. One of EN_ANY, EN_COLUMN,
         *         EN_ODD_PAGE, EN_EVEN_PAGE.
>>>>>>> 6c827ad0
         */
        public int getStartOn() {
            return this.startOn;
        }

        /** @return the value for the display-align property */
        public int getDisplayAlign() {
            return this.displayAlign;
        }

        /**
         * Finalizes a Knuth sequence.
         * @return a finalized sequence.
         */
        public KnuthSequence endSequence() {
            return endSequence(null);
        }

        /**
         * Finalizes a Knuth sequence.
         * @param breakPosition a Position instance for the last penalty (may be null)
         * @return a finalized sequence.
         */
        public KnuthSequence endSequence(Position breakPosition) {
            // remove glue and penalty item at the end of the paragraph
            while (this.size() > ignoreAtStart
                    && !((KnuthElement) ListUtil.getLast(this)).isBox()) {
                ListUtil.removeLast(this);
            }
            if (this.size() > ignoreAtStart) {
                // add the elements representing the space at the end of the last line
                // and the forced break
                if (getDisplayAlign() == Constants.EN_X_DISTRIBUTE && isSinglePartFavored()) {
                    this.add(new KnuthPenalty(0, -KnuthElement.INFINITE,
                                false, breakPosition, false));
                    ignoreAtEnd = 1;
                } else {
                    this.add(new KnuthPenalty(0, KnuthElement.INFINITE,
                                false, null, false));
                    this.add(new KnuthGlue(0, 10000000, 0, null, false));
                    this.add(new KnuthPenalty(0, -KnuthElement.INFINITE,
                                false, breakPosition, false));
                    ignoreAtEnd = 3;
                }
                return this;
            } else {
                this.clear();
                return null;
            }
        }

        /**
         * Finalizes a this {@link BlockSequence}, adding a terminating
         * penalty-glue-penalty sequence
         * @param breakPosition a Position instance pointing to the last penalty
         * @return the finalized {@link BlockSequence}
         */
        public BlockSequence endBlockSequence(Position breakPosition) {
            KnuthSequence temp = endSequence(breakPosition);
            if (temp != null) {
                BlockSequence returnSequence = new BlockSequence(startOn, displayAlign);
                returnSequence.addAll(temp);
                returnSequence.ignoreAtEnd = this.ignoreAtEnd;
                return returnSequence;
            } else {
                return null;
            }
        }

    }

    /** blockListIndex of the current BlockSequence in blockLists */
    private int blockListIndex = 0;

    private List blockLists = null;

    protected int alignment;
    private int alignmentLast;

    protected MinOptMax footnoteSeparatorLength = MinOptMax.ZERO;

    protected abstract int getCurrentDisplayAlign();
    protected abstract boolean hasMoreContent();
    protected abstract void addAreas(PositionIterator posIter, LayoutContext context);
    protected abstract LayoutManager getTopLevelLM();
    protected abstract LayoutManager getCurrentChildLM();

    /**
     * Controls the behaviour of the algorithm in cases where the first element of a part
     * overflows a line/page.
     * @return true if the algorithm should try to send the element to the next line/page.
     */
    protected boolean isPartOverflowRecoveryActivated() {
        return true;
    }

    /**
     * @return true if one a single part should be produced if possible (ex. for block-containers)
     */
    protected boolean isSinglePartFavored() {
        return false;
    }

    /**
     * Returns the PageProvider if any. PageBreaker overrides this method because each
     * page may have a different available BPD which needs to be accessible to the breaking
     * algorithm.
     * @return the applicable PageProvider, or null if not applicable
     */
    protected PageProvider getPageProvider() {
        return null;
    }

    /**
     * Creates and returns a PageBreakingLayoutListener for the PageBreakingAlgorithm to
     * notify about layout problems.
     * @return the listener instance or null if no notifications are needed
     */
    protected PageBreakingAlgorithm.PageBreakingLayoutListener createLayoutListener() {
        return null;
    }

    /*
     * This method is to contain the logic to determine the LM's
     * getNextKnuthElements() implementation(s) that are to be called.
     * @return LinkedList of Knuth elements.
     */
    protected abstract List getNextKnuthElements(LayoutContext context, int alignment);
<<<<<<< HEAD

    protected List getNextKnuthElements(LayoutContext context, int alignment,
            Position positionAtIPDChange, LayoutManager restartAtLM) {
        throw new UnsupportedOperationException("TODO: implement acceptable fallback");
    }
=======
>>>>>>> 6c827ad0

    /** @return true if there's no content that could be handled. */
    public boolean isEmpty() {
        return (this.blockLists.isEmpty());
    }

    protected void startPart(BlockSequence list, int breakClass) {
        //nop
    }

    /**
     * This method is called when no content is available for a part. Used to force empty pages.
     */
    protected void handleEmptyContent() {
        //nop
    }

    protected abstract void finishPart(PageBreakingAlgorithm alg, PageBreakPosition pbp);

    /**
     * Creates the top-level LayoutContext for the breaker operation.
     * @return the top-level LayoutContext
     */
    protected LayoutContext createLayoutContext() {
        return new LayoutContext(0);
    }

    /**
     * Used to update the LayoutContext in subclasses prior to starting a new element list.
     * @param context the LayoutContext to update
     */
    protected void updateLayoutContext(LayoutContext context) {
        //nop
    }

    /**
     * Used for debugging purposes. Notifies all registered observers about the element list.
     * Override to set different parameters.
     * @param elementList the Knuth element list
     */
    protected void observeElementList(List elementList) {
        ElementListObserver.observe(elementList, "breaker", null);
    }

<<<<<<< HEAD
=======
    /**
     * Starts the page breaking process.
     * @param flowBPD the constant available block-progression-dimension (used for every part)
     */
    public void doLayout(int flowBPD) {
        doLayout(flowBPD, false);
    }

>>>>>>> 6c827ad0
    /**
     * Starts the page breaking process.
     * @param flowBPD the constant available block-progression-dimension (used for every part)
     * @param autoHeight true if warnings about overflows should be disabled because the
     *                   the BPD is really undefined (for footnote-separators, for example)
     */
    public void doLayout(int flowBPD, boolean autoHeight) {
        LayoutContext childLC = createLayoutContext();
<<<<<<< HEAD
        childLC.setStackLimitBP(MinOptMax.getInstance(flowBPD));
=======
        childLC.setStackLimitBP(new MinOptMax(flowBPD));
>>>>>>> 6c827ad0

        if (getCurrentDisplayAlign() == Constants.EN_X_FILL) {
            //EN_X_FILL is non-standard (by LF)
            alignment = Constants.EN_JUSTIFY;
        } else if (getCurrentDisplayAlign() == Constants.EN_X_DISTRIBUTE) {
            //EN_X_DISTRIBUTE is non-standard (by LF)
            alignment = Constants.EN_JUSTIFY;
        } else {
            alignment = Constants.EN_START;
        }
        alignmentLast = Constants.EN_START;
        if (isSinglePartFavored() && alignment == Constants.EN_JUSTIFY) {
            alignmentLast = Constants.EN_JUSTIFY;
        }
        childLC.setBPAlignment(alignment);

        BlockSequence blockList;
        this.blockLists = new java.util.ArrayList();

        log.debug("PLM> flow BPD =" + flowBPD);

        //*** Phase 1: Get Knuth elements ***
        int nextSequenceStartsOn = Constants.EN_ANY;
        while (hasMoreContent()) {
            blockLists.clear();

            nextSequenceStartsOn = getNextBlockList(childLC, nextSequenceStartsOn);

            //*** Phase 2: Alignment and breaking ***
            log.debug("PLM> blockLists.size() = " + blockLists.size());
            for (blockListIndex = 0; blockListIndex < blockLists.size(); blockListIndex++) {
                blockList = (BlockSequence) blockLists.get(blockListIndex);

                //debug code start
                if (log.isDebugEnabled()) {
                    log.debug("  blockListIndex = " + blockListIndex);
                    log.debug("  sequence starts on " + getBreakClassName(blockList.startOn));
                }
                observeElementList(blockList);
                //debug code end

                log.debug("PLM> start of algorithm (" + this.getClass().getName()
                        + "), flow BPD =" + flowBPD);
                PageBreakingAlgorithm alg = new PageBreakingAlgorithm(getTopLevelLM(),
                        getPageProvider(), createLayoutListener(),
                        alignment, alignmentLast, footnoteSeparatorLength,
                        isPartOverflowRecoveryActivated(), autoHeight, isSinglePartFavored());

                BlockSequence effectiveList;
                if (getCurrentDisplayAlign() == Constants.EN_X_FILL) {
                    /* justification */
                    effectiveList = justifyBoxes(blockList, alg, flowBPD);
                } else {
                    /* no justification */
                    effectiveList = blockList;
                }

                alg.setConstantLineWidth(flowBPD);
<<<<<<< HEAD
                int optimalPageCount = alg.findBreakingPoints(effectiveList, 1, true,
                        BreakingAlgorithm.ALL_BREAKS);
                if (alg.getIPDdifference() != 0) {
                    KnuthNode optimalBreak = alg.getBestNodeBeforeIPDChange();
                    int positionIndex = optimalBreak.position;
                    KnuthElement elementAtBreak = alg.getElement(positionIndex);
                    Position positionAtBreak = elementAtBreak.getPosition();
                    if (!(positionAtBreak instanceof SpaceResolver.SpaceHandlingBreakPosition)) {
                        throw new UnsupportedOperationException(
                                "Don't know how to restart at position" + positionAtBreak);
                    }
                    /* Retrieve the original position wrapped into this space position */
                    positionAtBreak = positionAtBreak.getPosition();
                    LayoutManager restartAtLM = null;
                    List firstElements = Collections.EMPTY_LIST;
                    if (containsNonRestartableLM(positionAtBreak)) {
                        if (alg.getIPDdifference() > 0) {
                            EventBroadcaster eventBroadcaster = getCurrentChildLM().getFObj()
                                    .getUserAgent().getEventBroadcaster();
                            BlockLevelEventProducer eventProducer
                                    = BlockLevelEventProducer.Provider.get(eventBroadcaster);
                            eventProducer.nonRestartableContentFlowingToNarrowerPage(this);
                        }
                        firstElements = new LinkedList();
                        boolean boxFound = false;
                        Iterator iter = effectiveList.listIterator(positionIndex + 1);
                        Position position = null;
                        while (iter.hasNext()
                                && (position == null || containsNonRestartableLM(position))) {
                            positionIndex++;
                            KnuthElement element = (KnuthElement) iter.next();
                            position = element.getPosition();
                            if (element.isBox()) {
                                boxFound = true;
                                firstElements.add(element);
                            } else if (boxFound) {
                                firstElements.add(element);
                            }
                        }
                        if (position instanceof SpaceResolver.SpaceHandlingBreakPosition) {
                            /* Retrieve the original position wrapped into this space position */
                            positionAtBreak = position.getPosition();
                        } else {
                            positionAtBreak = null;
                        }
                    }
                    if (positionAtBreak != null && positionAtBreak.getIndex() == -1) {
                        /*
                         * This is an indication that we are between two blocks
                         * (possibly surrounded by another block), not inside a
                         * paragraph.
                         */
                        Position position;
                        Iterator iter = effectiveList.listIterator(positionIndex + 1);
                        do {
                            KnuthElement nextElement = (KnuthElement) iter.next();
                            position = nextElement.getPosition();
                        } while (position == null
                                || position instanceof SpaceResolver.SpaceHandlingPosition
                                || position instanceof SpaceResolver.SpaceHandlingBreakPosition
                                    && position.getPosition().getIndex() == -1);
                        LayoutManager surroundingLM = positionAtBreak.getLM();
                        while (position.getLM() != surroundingLM) {
                            position = position.getPosition();
                        }
                        restartAtLM = position.getPosition().getLM();
                    }
                    log.trace("IPD changes after page " + optimalPageCount + " at index "
                            + optimalBreak.position);
                    addAreas(alg, optimalPageCount, blockList, effectiveList);

                    blockLists.clear();
                    blockListIndex = -1;
                    nextSequenceStartsOn = getNextBlockList(childLC, Constants.EN_COLUMN,
                            positionAtBreak, restartAtLM, firstElements);
                } else {
                    log.debug("PLM> iOptPageCount= " + optimalPageCount
                            + " pageBreaks.size()= " + alg.getPageBreaks().size());


                    //*** Phase 3: Add areas ***
                    doPhase3(alg, optimalPageCount, blockList, effectiveList);
                }
            }
        }

    }

    /**
     * Returns {@code true} if the given position or one of its descendants
     * corresponds to a non-restartable LM.
     *
     * @param position a position
     * @return {@code true} if there is a non-restartable LM in the hierarchy
     */
    private boolean containsNonRestartableLM(Position position) {
        LayoutManager lm = position.getLM();
        if (lm != null && !lm.isRestartable()) {
            return true;
        } else {
            Position subPosition = position.getPosition();
            if (subPosition == null) {
                return false;
            } else {
                return containsNonRestartableLM(subPosition);
            }
        }
    }

    /**
=======
                iOptPageCount = alg.findBreakingPoints(effectiveList, /*flowBPD,*/
                            1, true, BreakingAlgorithm.ALL_BREAKS);
                log.debug("PLM> iOptPageCount= " + iOptPageCount
                        + " pageBreaks.size()= " + alg.getPageBreaks().size());


                //*** Phase 3: Add areas ***
                doPhase3(alg, iOptPageCount, blockList, effectiveList);
            }
        }

    }

    /**
>>>>>>> 6c827ad0
     * Phase 3 of Knuth algorithm: Adds the areas
     * @param alg PageBreakingAlgorithm instance which determined the breaks
     * @param partCount number of parts (pages) to be rendered
     * @param originalList original Knuth element list
     * @param effectiveList effective Knuth element list (after adjustments)
     */
    protected abstract void doPhase3(PageBreakingAlgorithm alg, int partCount,
            BlockSequence originalList, BlockSequence effectiveList);

    /**
     * Phase 3 of Knuth algorithm: Adds the areas
     * @param alg PageBreakingAlgorithm instance which determined the breaks
     * @param partCount number of parts (pages) to be rendered
     * @param originalList original Knuth element list
     * @param effectiveList effective Knuth element list (after adjustments)
     */
    protected void addAreas(PageBreakingAlgorithm alg, int partCount,
            BlockSequence originalList, BlockSequence effectiveList) {
        addAreas(alg, 0, partCount, originalList, effectiveList);
    }

    /**
     * Phase 3 of Knuth algorithm: Adds the areas
     * @param alg PageBreakingAlgorithm instance which determined the breaks
     * @param startPart index of the first part (page) to be rendered
     * @param partCount number of parts (pages) to be rendered
     * @param originalList original Knuth element list
     * @param effectiveList effective Knuth element list (after adjustments)
     */
    protected void addAreas(PageBreakingAlgorithm alg, int startPart, int partCount,
            BlockSequence originalList, BlockSequence effectiveList) {
        LayoutContext childLC;
        // add areas
        ListIterator effectiveListIterator = effectiveList.listIterator();
        int startElementIndex = 0;
        int endElementIndex = 0;
        int lastBreak = -1;
        for (int p = startPart; p < startPart + partCount; p++) {
            PageBreakPosition pbp = (PageBreakPosition) alg.getPageBreaks().get(p);

            //Check the last break position for forced breaks
            int lastBreakClass;
            if (p == 0) {
                lastBreakClass = effectiveList.getStartOn();
            } else {
                ListElement lastBreakElement = effectiveList.getElement(endElementIndex);
                if (lastBreakElement.isPenalty()) {
                    KnuthPenalty pen = (KnuthPenalty)lastBreakElement;
                    lastBreakClass = pen.getBreakClass();
                } else {
                    lastBreakClass = Constants.EN_COLUMN;
                }
            }

            //the end of the new part
            endElementIndex = pbp.getLeafPos();

            // ignore the first elements added by the
            // PageSequenceLayoutManager
            startElementIndex += (startElementIndex == 0)
                    ? effectiveList.ignoreAtStart
                    : 0;

            log.debug("PLM> part: " + (p + 1)
                    + ", start at pos " + startElementIndex
                    + ", break at pos " + endElementIndex
                    + ", break class = " + getBreakClassName(lastBreakClass));

            startPart(effectiveList, lastBreakClass);

            int displayAlign = getCurrentDisplayAlign();

            //The following is needed by SpaceResolver.performConditionalsNotification()
            //further down as there may be important Position elements in the element list trailer
            int notificationEndElementIndex = endElementIndex;

            // ignore the last elements added by the
            // PageSequenceLayoutManager
            endElementIndex -= (endElementIndex == (originalList.size() - 1))
                    ? effectiveList.ignoreAtEnd
                    : 0;

            // ignore the last element in the page if it is a KnuthGlue
            // object
            if (((KnuthElement) effectiveList.get(endElementIndex))
                    .isGlue()) {
                endElementIndex--;
            }

            // ignore KnuthGlue and KnuthPenalty objects
            // at the beginning of the line
            effectiveListIterator = effectiveList
                    .listIterator(startElementIndex);
            while (effectiveListIterator.hasNext()
                    && !((KnuthElement) effectiveListIterator.next())
                            .isBox()) {
                startElementIndex++;
            }

            if (startElementIndex <= endElementIndex) {
                if (log.isDebugEnabled()) {
                    log.debug("     addAreas from " + startElementIndex
                            + " to " + endElementIndex);
                }
                childLC = new LayoutContext(0);
                // set the space adjustment ratio
                childLC.setSpaceAdjust(pbp.bpdAdjust);
                // add space before if display-align is center or bottom
                // add space after if display-align is distribute and
                // this is not the last page
                if (pbp.difference != 0 && displayAlign == Constants.EN_CENTER) {
                    childLC.setSpaceBefore(pbp.difference / 2);
                } else if (pbp.difference != 0 && displayAlign == Constants.EN_AFTER) {
                    childLC.setSpaceBefore(pbp.difference);
                } else if (pbp.difference != 0 && displayAlign == Constants.EN_X_DISTRIBUTE
                        && p < (partCount - 1)) {
                    // count the boxes whose width is not 0
                    int boxCount = 0;
                    effectiveListIterator = effectiveList
                            .listIterator(startElementIndex);
                    while (effectiveListIterator.nextIndex() <= endElementIndex) {
                        KnuthElement tempEl = (KnuthElement)effectiveListIterator.next();
                        if (tempEl.isBox() && tempEl.getWidth() > 0) {
                            boxCount++;
                        }
                    }
                    // split the difference
                    if (boxCount >= 2) {
                        childLC.setSpaceAfter(pbp.difference / (boxCount - 1));
                    }
                }

                /* *** *** non-standard extension *** *** */
                if (displayAlign == Constants.EN_X_FILL) {
                    int averageLineLength = optimizeLineLength(effectiveList,
                            startElementIndex, endElementIndex);
                    if (averageLineLength != 0) {
<<<<<<< HEAD
                        childLC.setStackLimitBP(MinOptMax.getInstance(averageLineLength));
=======
                        childLC.setStackLimitBP(new MinOptMax(averageLineLength));
>>>>>>> 6c827ad0
                    }
                }
                /* *** *** non-standard extension *** *** */

                // Handle SpaceHandling(Break)Positions, see SpaceResolver!
                SpaceResolver.performConditionalsNotification(effectiveList,
                        startElementIndex, notificationEndElementIndex, lastBreak);

                // Add areas now!
                addAreas(new KnuthPossPosIter(effectiveList,
                        startElementIndex, endElementIndex + 1), childLC);
            } else {
                //no content for this part
                handleEmptyContent();
            }

            finishPart(alg, pbp);

            lastBreak = endElementIndex;
            startElementIndex = pbp.getLeafPos() + 1;
        }
    }
    /**
     * Notifies the layout managers about the space and conditional length situation based on
     * the break decisions.
     * @param effectiveList Element list to be painted
     * @param startElementIndex start index of the part
     * @param endElementIndex end index of the part
     * @param lastBreak index of the last break element
     */
    /**
     * Handles span changes reported through the <code>LayoutContext</code>.
     * Only used by the PSLM and called by <code>getNextBlockList()</code>.
     * @param childLC the LayoutContext
     * @param nextSequenceStartsOn previous value for break handling
     * @return effective value for break handling
     */
    protected int handleSpanChange(LayoutContext childLC, int nextSequenceStartsOn) {
        return nextSequenceStartsOn;
    }

    /**
     * Gets the next block list (sequence) and adds it to a list of block lists if it's not empty.
     * @param childLC LayoutContext to use
     * @param nextSequenceStartsOn indicates on what page the next sequence should start
     * @return the page on which the next content should appear after a hard break
     */
    protected int getNextBlockList(LayoutContext childLC,
            int nextSequenceStartsOn) {
        return getNextBlockList(childLC, nextSequenceStartsOn, null, null, null);
    }

    /**
     * Gets the next block list (sequence) and adds it to a list of block lists
     * if it's not empty.
     *
     * @param childLC LayoutContext to use
     * @param nextSequenceStartsOn indicates on what page the next sequence
     * should start
     * @param positionAtIPDChange last element on the part before an IPD change
     * @param restartAtLM the layout manager from which to restart, if IPD
     * change occurs between two LMs
     * @param firstElements elements from non-restartable LMs on the new page
     * @return the page on which the next content should appear after a hard
     * break
     */
    protected int getNextBlockList(LayoutContext childLC, int nextSequenceStartsOn,
            Position positionAtIPDChange, LayoutManager restartAtLM, List firstElements) {
        updateLayoutContext(childLC);
        //Make sure the span change signal is reset
        childLC.signalSpanChange(Constants.NOT_SET);

        BlockSequence blockList;
<<<<<<< HEAD
        List returnedList;
        if (firstElements == null) {
            returnedList = getNextKnuthElements(childLC, alignment);
        } else if (positionAtIPDChange == null) {
            /*
             * No restartable element found after changing IPD break. Simply add the
             * non-restartable elements found after the break.
             */
            returnedList = firstElements;
            /*
             * Remove the last 3 penalty-filler-forced break elements that were added by
             * the Knuth algorithm. They will be re-added later on.
             */
            ListIterator iter = returnedList.listIterator(returnedList.size());
            for (int i = 0; i < 3; i++) {
                iter.previous();
                iter.remove();
            }
        } else {
            returnedList = getNextKnuthElements(childLC, alignment, positionAtIPDChange,
                    restartAtLM);
            returnedList.addAll(0, firstElements);
        }
=======
        List returnedList = getNextKnuthElements(childLC, alignment);
>>>>>>> 6c827ad0
        if (returnedList != null) {
            if (returnedList.isEmpty()) {
                nextSequenceStartsOn = handleSpanChange(childLC, nextSequenceStartsOn);
                return nextSequenceStartsOn;
            }
            blockList = new BlockSequence(nextSequenceStartsOn, getCurrentDisplayAlign());

            //Only implemented by the PSLM
            nextSequenceStartsOn = handleSpanChange(childLC, nextSequenceStartsOn);

            Position breakPosition = null;
<<<<<<< HEAD
            if (ElementListUtils.endsWithForcedBreak(returnedList)) {
=======
            if (((KnuthElement) ListUtil.getLast(returnedList)).isForcedBreak()) {
>>>>>>> 6c827ad0
                KnuthPenalty breakPenalty = (KnuthPenalty) ListUtil
                        .removeLast(returnedList);
                breakPosition = breakPenalty.getPosition();
                log.debug("PLM> break - " + getBreakClassName(breakPenalty.getBreakClass()));
                switch (breakPenalty.getBreakClass()) {
                case Constants.EN_PAGE:
                    nextSequenceStartsOn = Constants.EN_ANY;
                    break;
                case Constants.EN_COLUMN:
                    //TODO Fix this when implementing multi-column layout
                    nextSequenceStartsOn = Constants.EN_COLUMN;
                    break;
                case Constants.EN_ODD_PAGE:
                    nextSequenceStartsOn = Constants.EN_ODD_PAGE;
                    break;
                case Constants.EN_EVEN_PAGE:
                    nextSequenceStartsOn = Constants.EN_EVEN_PAGE;
                    break;
                default:
                    throw new IllegalStateException("Invalid break class: "
                            + breakPenalty.getBreakClass());
                }
            }
            blockList.addAll(returnedList);
            BlockSequence seq;
            seq = blockList.endBlockSequence(breakPosition);
            if (seq != null) {
                this.blockLists.add(seq);
            }
        }
        return nextSequenceStartsOn;
    }

    /**
     * Returns the average width of all the lines in the given range.
     * @param effectiveList effective block list to work on
     * @param startElementIndex index of the element starting the range
     * @param endElementIndex   index of the element ending the range
     * @return the average line length, 0 if there's no content
     */
    private int optimizeLineLength(KnuthSequence effectiveList, int startElementIndex,
            int endElementIndex) {
        ListIterator effectiveListIterator;
        // optimize line length
        int boxCount = 0;
        int accumulatedLineLength = 0;
        int greatestMinimumLength = 0;
        effectiveListIterator = effectiveList
                .listIterator(startElementIndex);
        while (effectiveListIterator.nextIndex() <= endElementIndex) {
            KnuthElement tempEl = (KnuthElement) effectiveListIterator
                    .next();
            if (tempEl instanceof KnuthBlockBox) {
                KnuthBlockBox blockBox = (KnuthBlockBox) tempEl;
                if (blockBox.getBPD() > 0) {
                    log.debug("PSLM> nominal length of line = " + blockBox.getBPD());
                    log.debug("      range = "
                            + blockBox.getIPDRange());
                    boxCount++;
                    accumulatedLineLength += ((KnuthBlockBox) tempEl)
                            .getBPD();
                }
                if (blockBox.getIPDRange().getMin() > greatestMinimumLength) {
                    greatestMinimumLength = blockBox
                            .getIPDRange().getMin();
                }
            }
        }
        int averageLineLength = 0;
        if (accumulatedLineLength > 0 && boxCount > 0) {
            averageLineLength = (int) (accumulatedLineLength / boxCount);
            log.debug("Average line length = " + averageLineLength);
            if (averageLineLength < greatestMinimumLength) {
                averageLineLength = greatestMinimumLength;
                log.debug("  Correction to: " + averageLineLength);
            }
        }
        return averageLineLength;
    }

    /**
     * Justifies the boxes and returns them as a new KnuthSequence.
     * @param blockList block list to justify
     * @param alg reference to the algorithm instance
     * @param availableBPD the available BPD
     * @return the effective list
     */
    private BlockSequence justifyBoxes(BlockSequence blockList, PageBreakingAlgorithm alg,
            int availableBPD) {
        int iOptPageNumber;
        alg.setConstantLineWidth(availableBPD);
        iOptPageNumber = alg.findBreakingPoints(blockList, /*availableBPD,*/
                1, true, BreakingAlgorithm.ALL_BREAKS);
        log.debug("PLM> iOptPageNumber= " + iOptPageNumber);

        //
        ListIterator sequenceIterator = blockList.listIterator();
        ListIterator breakIterator = alg.getPageBreaks().listIterator();
        KnuthElement thisElement = null;
        PageBreakPosition thisBreak;
        int accumulatedS; // accumulated stretch or shrink
        int adjustedDiff; // difference already adjusted
        int firstElementIndex;

        while (breakIterator.hasNext()) {
            thisBreak = (PageBreakPosition) breakIterator.next();
            if (log.isDebugEnabled()) {
                log.debug("| first page: break= "
                        + thisBreak.getLeafPos() + " difference= "
                        + thisBreak.difference + " ratio= "
                        + thisBreak.bpdAdjust);
            }
            accumulatedS = 0;
            adjustedDiff = 0;

            // glue and penalty items at the beginning of the page must
            // be ignored:
            // the first element returned by sequenceIterator.next()
            // inside the
            // while loop must be a box
            KnuthElement firstElement;
            while (!(firstElement = (KnuthElement) sequenceIterator
                    .next()).isBox()) {
                //
                log.debug("PLM> ignoring glue or penalty element "
                        + "at the beginning of the sequence");
                if (firstElement.isGlue()) {
                    ((BlockLevelLayoutManager) firstElement
                            .getLayoutManager())
                            .discardSpace((KnuthGlue) firstElement);
                }
            }
            firstElementIndex = sequenceIterator.previousIndex();
            sequenceIterator.previous();

            // scan the sub-sequence representing a page,
            // collecting information about potential adjustments
            MinOptMax lineNumberMaxAdjustment = MinOptMax.ZERO;
            MinOptMax spaceMaxAdjustment = MinOptMax.ZERO;
            double spaceAdjustmentRatio = 0.0;
            LinkedList blockSpacesList = new LinkedList();
            LinkedList unconfirmedList = new LinkedList();
            LinkedList adjustableLinesList = new LinkedList();
            boolean bBoxSeen = false;
            while (sequenceIterator.hasNext()
                    && sequenceIterator.nextIndex() <= thisBreak
                            .getLeafPos()) {
                thisElement = (KnuthElement) sequenceIterator.next();
                if (thisElement.isGlue()) {
                    // glue elements are used to represent adjustable
                    // lines
                    // and adjustable spaces between blocks
                    Adjustment adjustment = ((KnuthGlue) thisElement).getAdjustmentClass();
                    if (adjustment.equals(Adjustment.SPACE_BEFORE_ADJUSTMENT)
                            || adjustment.equals(Adjustment.SPACE_AFTER_ADJUSTMENT)) {
                        // potential space adjustment
                        // glue items before the first box or after the
                        // last one
                        // must be ignored
                        unconfirmedList.add(thisElement);
                    } else if (adjustment.equals(Adjustment.LINE_NUMBER_ADJUSTMENT)) {
                        // potential line number adjustment
                        lineNumberMaxAdjustment
                                = lineNumberMaxAdjustment.plusMax(thisElement.getStretch());
                        lineNumberMaxAdjustment
                                = lineNumberMaxAdjustment.minusMin(thisElement.getShrink());
                        adjustableLinesList.add(thisElement);
                    } else if (adjustment.equals(Adjustment.LINE_HEIGHT_ADJUSTMENT)) {
                        // potential line height adjustment
                    }
                } else if (thisElement.isBox()) {
                    if (!bBoxSeen) {
                        // this is the first box met in this page
                        bBoxSeen = true;
                    } else {
                        while (!unconfirmedList.isEmpty()) {
                            // glue items in unconfirmedList were not after
                            // the last box
                            // in this page; they must be added to
                            // blockSpaceList
                            KnuthGlue blockSpace = (KnuthGlue) unconfirmedList
                                    .removeFirst();
                            spaceMaxAdjustment = spaceMaxAdjustment.plusMax(blockSpace.getStretch());
                            spaceMaxAdjustment = spaceMaxAdjustment.minusMin(blockSpace.getShrink());
                            blockSpacesList.add(blockSpace);
                        }
                    }
                }
            }
            log.debug("| line number adj= "
                    + lineNumberMaxAdjustment);
            log.debug("| space adj      = "
                    + spaceMaxAdjustment);

            if (thisElement.isPenalty() && thisElement.getWidth() > 0) {
                log.debug("  mandatory variation to the number of lines!");
                ((BlockLevelLayoutManager) thisElement
                        .getLayoutManager()).negotiateBPDAdjustment(
                        thisElement.getWidth(), thisElement);
            }

            if (thisBreak.bpdAdjust != 0
                    && (thisBreak.difference > 0 && thisBreak.difference <= spaceMaxAdjustment
                            .getMax())
                    || (thisBreak.difference < 0 && thisBreak.difference >= spaceMaxAdjustment
                            .getMin())) {
                // modify only the spaces between blocks
                spaceAdjustmentRatio = ((double) thisBreak.difference / (thisBreak.difference > 0
                        ? spaceMaxAdjustment.getMax()
                        : spaceMaxAdjustment.getMin()));
                adjustedDiff += adjustBlockSpaces(
                        blockSpacesList,
                        thisBreak.difference,
                        (thisBreak.difference > 0 ? spaceMaxAdjustment.getMax()
                                : -spaceMaxAdjustment.getMin()));
                log.debug("single space: "
                        + (adjustedDiff == thisBreak.difference
                                || thisBreak.bpdAdjust == 0 ? "ok"
                                : "ERROR"));
            } else if (thisBreak.bpdAdjust != 0) {
                adjustedDiff += adjustLineNumbers(
                        adjustableLinesList,
                        thisBreak.difference,
                        (thisBreak.difference > 0 ? lineNumberMaxAdjustment.getMax()
                                : -lineNumberMaxAdjustment.getMin()));
                adjustedDiff += adjustBlockSpaces(
                        blockSpacesList,
                        thisBreak.difference - adjustedDiff,
                        ((thisBreak.difference - adjustedDiff) > 0 ? spaceMaxAdjustment.getMax()
                                : -spaceMaxAdjustment.getMin()));
                log.debug("lines and space: "
                        + (adjustedDiff == thisBreak.difference
                                || thisBreak.bpdAdjust == 0 ? "ok"
                                : "ERROR"));

            }
        }

        // create a new sequence: the new elements will contain the
        // Positions
        // which will be used in the addAreas() phase
        BlockSequence effectiveList = new BlockSequence(blockList.getStartOn(),
                                                blockList.getDisplayAlign());
        effectiveList.addAll(getCurrentChildLM().getChangedKnuthElements(
                blockList.subList(0, blockList.size() - blockList.ignoreAtEnd),
                /* 0, */0));
        //effectiveList.add(new KnuthPenalty(0, -KnuthElement.INFINITE,
        // false, new Position(this), false));
        effectiveList.endSequence();

        ElementListObserver.observe(effectiveList, "breaker-effective", null);

        alg.getPageBreaks().clear(); //Why this?
        return effectiveList;
    }

    private int adjustBlockSpaces(LinkedList spaceList, int difference, int total) {
        if (log.isDebugEnabled()) {
            log.debug("AdjustBlockSpaces: difference " + difference + " / " + total
                    + " on " + spaceList.size() + " spaces in block");
        }
        ListIterator spaceListIterator = spaceList.listIterator();
        int adjustedDiff = 0;
        int partial = 0;
        while (spaceListIterator.hasNext()) {
            KnuthGlue blockSpace = (KnuthGlue)spaceListIterator.next();
            partial += (difference > 0 ? blockSpace.getStretch() : blockSpace.getShrink());
            if (log.isDebugEnabled()) {
                log.debug("available = " + partial +  " / " + total);
                log.debug("competenza  = "
                        + (((int)((float) partial * difference / total)) - adjustedDiff)
                        + " / " + difference);
            }
            int newAdjust = ((BlockLevelLayoutManager) blockSpace.getLayoutManager()).negotiateBPDAdjustment(((int) ((float) partial * difference / total)) - adjustedDiff, blockSpace);
            adjustedDiff += newAdjust;
        }
        return adjustedDiff;
    }

    private int adjustLineNumbers(LinkedList lineList, int difference, int total) {
        if (log.isDebugEnabled()) {
            log.debug("AdjustLineNumbers: difference " + difference + " / " + total + " on " + lineList.size() + " elements");
        }

        ListIterator lineListIterator = lineList.listIterator();
        int adjustedDiff = 0;
        int partial = 0;
        while (lineListIterator.hasNext()) {
            KnuthGlue line = (KnuthGlue)lineListIterator.next();
            partial += (difference > 0 ? line.getStretch() : line.getShrink());
            int newAdjust = ((BlockLevelLayoutManager) line.getLayoutManager()).negotiateBPDAdjustment(((int) ((float) partial * difference / total)) - adjustedDiff, line);
            adjustedDiff += newAdjust;
        }
        return adjustedDiff;
    }

}<|MERGE_RESOLUTION|>--- conflicted
+++ resolved
@@ -28,10 +28,7 @@
 import org.apache.commons.logging.Log;
 import org.apache.commons.logging.LogFactory;
 
-<<<<<<< HEAD
 import org.apache.fop.events.EventBroadcaster;
-=======
->>>>>>> 6c827ad0
 import org.apache.fop.fo.Constants;
 import org.apache.fop.layoutmgr.BreakingAlgorithm.KnuthNode;
 import org.apache.fop.traits.MinOptMax;
@@ -43,17 +40,21 @@
 public abstract class AbstractBreaker {
 
     /** logging instance */
-    protected static Log log = LogFactory.getLog(AbstractBreaker.class);
-
+    protected static final Log log = LogFactory.getLog(AbstractBreaker.class);
+
+    /**
+     * A page break position.
+     */
     public static class PageBreakPosition extends LeafPosition {
-        double bpdAdjust; // Percentage to adjust (stretch or shrink)
-        int difference;
-        int footnoteFirstListIndex;
-        int footnoteFirstElementIndex;
-        int footnoteLastListIndex;
-        int footnoteLastElementIndex;
-
-        PageBreakPosition(LayoutManager lm, int breakIndex,
+        // Percentage to adjust (stretch or shrink)
+        double bpdAdjust;                                       // CSOK: VisibilityModifier
+        int difference;                                         // CSOK: VisibilityModifier
+        int footnoteFirstListIndex;                             // CSOK: VisibilityModifier
+        int footnoteFirstElementIndex;                          // CSOK: VisibilityModifier
+        int footnoteLastListIndex;                              // CSOK: VisibilityModifier
+        int footnoteLastElementIndex;                           // CSOK: VisibilityModifier
+
+        PageBreakPosition(LayoutManager lm, int breakIndex,     // CSOK: ParameterNumber
                           int ffli, int ffei, int flli, int flei,
                           double bpdA, int diff) {
             super(lm, breakIndex);
@@ -92,10 +93,12 @@
      */
     public class BlockSequence extends BlockKnuthSequence {
 
+        private static final long serialVersionUID = -5348831120146774118L;
+
         /** Number of elements to ignore at the beginning of the list. */
-        public int ignoreAtStart = 0;
+        int ignoreAtStart = 0;                                  // CSOK: VisibilityModifier
         /** Number of elements to ignore at the end of the list. */
-        public int ignoreAtEnd = 0;
+        int ignoreAtEnd = 0;                                    // CSOK: VisibilityModifier
 
         /**
          * startOn represents where on the page/which page layout
@@ -110,14 +113,9 @@
 
         /**
          * Creates a new BlockSequence.
-<<<<<<< HEAD
          * @param  startOn  the kind of page the sequence should start on.
          *                  One of {@link Constants#EN_ANY}, {@link Constants#EN_COLUMN},
          *                  {@link Constants#EN_ODD_PAGE}, or {@link Constants#EN_EVEN_PAGE}.
-=======
-         * @param iStartOn the kind of page the sequence should start on. One of EN_ANY, EN_COLUMN,
-         *                 EN_ODD_PAGE, EN_EVEN_PAGE.
->>>>>>> 6c827ad0
          * @param displayAlign the value for the display-align property
          */
         public BlockSequence(int startOn, int displayAlign) {
@@ -127,14 +125,9 @@
         }
 
         /**
-<<<<<<< HEAD
          * @return the kind of page the sequence should start on.
          *         One of {@link Constants#EN_ANY}, {@link Constants#EN_COLUMN},
          *         {@link Constants#EN_ODD_PAGE}, or {@link Constants#EN_EVEN_PAGE}.
-=======
-         * @return the kind of page the sequence should start on. One of EN_ANY, EN_COLUMN,
-         *         EN_ODD_PAGE, EN_EVEN_PAGE.
->>>>>>> 6c827ad0
          */
         public int getStartOn() {
             return this.startOn;
@@ -206,20 +199,39 @@
 
     }
 
-    /** blockListIndex of the current BlockSequence in blockLists */
-    private int blockListIndex = 0;
-
-    private List blockLists = null;
-
+    // used by doLayout and getNextBlockList*
+    private List<BlockSequence> blockLists;
+
+    private boolean empty = true;
+
+    /** desired text alignment */
     protected int alignment;
+
     private int alignmentLast;
 
+    /** footnote separator length */
     protected MinOptMax footnoteSeparatorLength = MinOptMax.ZERO;
 
+    /** @return current display alignment */
     protected abstract int getCurrentDisplayAlign();
+
+    /** @return true if content not exhausted */
     protected abstract boolean hasMoreContent();
+
+    /**
+     * Tell the layout manager to add all the child areas implied
+     * by Position objects which will be returned by the
+     * Iterator.
+     *
+     * @param posIter the position iterator
+     * @param context the context
+     */
     protected abstract void addAreas(PositionIterator posIter, LayoutContext context);
+
+    /** @return top level layout manager */
     protected abstract LayoutManager getTopLevelLM();
+
+    /** @return current child layout manager */
     protected abstract LayoutManager getCurrentChildLM();
 
     /**
@@ -257,26 +269,43 @@
         return null;
     }
 
-    /*
-     * This method is to contain the logic to determine the LM's
-     * getNextKnuthElements() implementation(s) that are to be called.
-     * @return LinkedList of Knuth elements.
-     */
-    protected abstract List getNextKnuthElements(LayoutContext context, int alignment);
-<<<<<<< HEAD
-
-    protected List getNextKnuthElements(LayoutContext context, int alignment,
+    /**
+     * Get a sequence of KnuthElements representing the content
+     * of the node assigned to the LM
+     *
+     * @param context   the LayoutContext used to store layout information
+     * @param alignment the desired text alignment
+     * @return          the list of KnuthElements
+     */
+    protected abstract List<KnuthElement> getNextKnuthElements(LayoutContext context,
+                                                               int alignment);
+
+    /**
+     * Get a sequence of KnuthElements representing the content
+     * of the node assigned to the LM
+     *
+     * @param context   the LayoutContext used to store layout information
+     * @param alignment the desired text alignment
+     * @param positionAtIPDChange last element on the part before an IPD change
+     * @param restartAtLM the layout manager from which to restart, if IPD
+     * change occurs between two LMs
+     * @return          the list of KnuthElements
+     */
+    protected List<KnuthElement> getNextKnuthElements(LayoutContext context, int alignment,
             Position positionAtIPDChange, LayoutManager restartAtLM) {
         throw new UnsupportedOperationException("TODO: implement acceptable fallback");
     }
-=======
->>>>>>> 6c827ad0
 
     /** @return true if there's no content that could be handled. */
     public boolean isEmpty() {
-        return (this.blockLists.isEmpty());
-    }
-
+        return empty;
+    }
+
+    /**
+     * Start part.
+     * @param list a block sequence
+     * @param breakClass a break class
+     */
     protected void startPart(BlockSequence list, int breakClass) {
         //nop
     }
@@ -288,6 +317,11 @@
         //nop
     }
 
+    /**
+     * Finish part.
+     * @param alg a page breaking algorithm
+     * @param pbp a page break posittion
+     */
     protected abstract void finishPart(PageBreakingAlgorithm alg, PageBreakPosition pbp);
 
     /**
@@ -315,17 +349,6 @@
         ElementListObserver.observe(elementList, "breaker", null);
     }
 
-<<<<<<< HEAD
-=======
-    /**
-     * Starts the page breaking process.
-     * @param flowBPD the constant available block-progression-dimension (used for every part)
-     */
-    public void doLayout(int flowBPD) {
-        doLayout(flowBPD, false);
-    }
-
->>>>>>> 6c827ad0
     /**
      * Starts the page breaking process.
      * @param flowBPD the constant available block-progression-dimension (used for every part)
@@ -334,11 +357,7 @@
      */
     public void doLayout(int flowBPD, boolean autoHeight) {
         LayoutContext childLC = createLayoutContext();
-<<<<<<< HEAD
         childLC.setStackLimitBP(MinOptMax.getInstance(flowBPD));
-=======
-        childLC.setStackLimitBP(new MinOptMax(flowBPD));
->>>>>>> 6c827ad0
 
         if (getCurrentDisplayAlign() == Constants.EN_X_FILL) {
             //EN_X_FILL is non-standard (by LF)
@@ -356,21 +375,22 @@
         childLC.setBPAlignment(alignment);
 
         BlockSequence blockList;
-        this.blockLists = new java.util.ArrayList();
+        blockLists = new java.util.ArrayList<BlockSequence>();
 
         log.debug("PLM> flow BPD =" + flowBPD);
 
-        //*** Phase 1: Get Knuth elements ***
         int nextSequenceStartsOn = Constants.EN_ANY;
         while (hasMoreContent()) {
             blockLists.clear();
 
+            //*** Phase 1: Get Knuth elements ***
             nextSequenceStartsOn = getNextBlockList(childLC, nextSequenceStartsOn);
-
-            //*** Phase 2: Alignment and breaking ***
+            empty = empty && blockLists.size() == 0;
+
+            //*** Phases 2 and 3 ***
             log.debug("PLM> blockLists.size() = " + blockLists.size());
-            for (blockListIndex = 0; blockListIndex < blockLists.size(); blockListIndex++) {
-                blockList = (BlockSequence) blockLists.get(blockListIndex);
+            for (int blockListIndex = 0; blockListIndex < blockLists.size(); blockListIndex++) {
+                blockList = blockLists.get(blockListIndex);
 
                 //debug code start
                 if (log.isDebugEnabled()) {
@@ -380,12 +400,13 @@
                 observeElementList(blockList);
                 //debug code end
 
+                //*** Phase 2: Alignment and breaking ***
                 log.debug("PLM> start of algorithm (" + this.getClass().getName()
                         + "), flow BPD =" + flowBPD);
                 PageBreakingAlgorithm alg = new PageBreakingAlgorithm(getTopLevelLM(),
-                        getPageProvider(), createLayoutListener(),
-                        alignment, alignmentLast, footnoteSeparatorLength,
-                        isPartOverflowRecoveryActivated(), autoHeight, isSinglePartFavored());
+                         getPageProvider(), createLayoutListener(),
+                         alignment, alignmentLast, footnoteSeparatorLength,
+                         isPartOverflowRecoveryActivated(), autoHeight, isSinglePartFavored());
 
                 BlockSequence effectiveList;
                 if (getCurrentDisplayAlign() == Constants.EN_X_FILL) {
@@ -397,93 +418,28 @@
                 }
 
                 alg.setConstantLineWidth(flowBPD);
-<<<<<<< HEAD
                 int optimalPageCount = alg.findBreakingPoints(effectiveList, 1, true,
                         BreakingAlgorithm.ALL_BREAKS);
                 if (alg.getIPDdifference() != 0) {
-                    KnuthNode optimalBreak = alg.getBestNodeBeforeIPDChange();
-                    int positionIndex = optimalBreak.position;
-                    KnuthElement elementAtBreak = alg.getElement(positionIndex);
-                    Position positionAtBreak = elementAtBreak.getPosition();
-                    if (!(positionAtBreak instanceof SpaceResolver.SpaceHandlingBreakPosition)) {
-                        throw new UnsupportedOperationException(
-                                "Don't know how to restart at position" + positionAtBreak);
-                    }
-                    /* Retrieve the original position wrapped into this space position */
-                    positionAtBreak = positionAtBreak.getPosition();
-                    LayoutManager restartAtLM = null;
-                    List firstElements = Collections.EMPTY_LIST;
-                    if (containsNonRestartableLM(positionAtBreak)) {
-                        if (alg.getIPDdifference() > 0) {
-                            EventBroadcaster eventBroadcaster = getCurrentChildLM().getFObj()
-                                    .getUserAgent().getEventBroadcaster();
-                            BlockLevelEventProducer eventProducer
-                                    = BlockLevelEventProducer.Provider.get(eventBroadcaster);
-                            eventProducer.nonRestartableContentFlowingToNarrowerPage(this);
-                        }
-                        firstElements = new LinkedList();
-                        boolean boxFound = false;
-                        Iterator iter = effectiveList.listIterator(positionIndex + 1);
-                        Position position = null;
-                        while (iter.hasNext()
-                                && (position == null || containsNonRestartableLM(position))) {
-                            positionIndex++;
-                            KnuthElement element = (KnuthElement) iter.next();
-                            position = element.getPosition();
-                            if (element.isBox()) {
-                                boxFound = true;
-                                firstElements.add(element);
-                            } else if (boxFound) {
-                                firstElements.add(element);
-                            }
-                        }
-                        if (position instanceof SpaceResolver.SpaceHandlingBreakPosition) {
-                            /* Retrieve the original position wrapped into this space position */
-                            positionAtBreak = position.getPosition();
-                        } else {
-                            positionAtBreak = null;
-                        }
-                    }
-                    if (positionAtBreak != null && positionAtBreak.getIndex() == -1) {
-                        /*
-                         * This is an indication that we are between two blocks
-                         * (possibly surrounded by another block), not inside a
-                         * paragraph.
-                         */
-                        Position position;
-                        Iterator iter = effectiveList.listIterator(positionIndex + 1);
-                        do {
-                            KnuthElement nextElement = (KnuthElement) iter.next();
-                            position = nextElement.getPosition();
-                        } while (position == null
-                                || position instanceof SpaceResolver.SpaceHandlingPosition
-                                || position instanceof SpaceResolver.SpaceHandlingBreakPosition
-                                    && position.getPosition().getIndex() == -1);
-                        LayoutManager surroundingLM = positionAtBreak.getLM();
-                        while (position.getLM() != surroundingLM) {
-                            position = position.getPosition();
-                        }
-                        restartAtLM = position.getPosition().getLM();
-                    }
-                    log.trace("IPD changes after page " + optimalPageCount + " at index "
-                            + optimalBreak.position);
                     addAreas(alg, optimalPageCount, blockList, effectiveList);
-
+                    // *** redo Phase 1 ***
+                    log.trace("IPD changes after page " + optimalPageCount);
                     blockLists.clear();
+                    nextSequenceStartsOn = getNextBlockListChangedIPD(childLC, alg,
+                                                                      effectiveList);
                     blockListIndex = -1;
-                    nextSequenceStartsOn = getNextBlockList(childLC, Constants.EN_COLUMN,
-                            positionAtBreak, restartAtLM, firstElements);
                 } else {
                     log.debug("PLM> iOptPageCount= " + optimalPageCount
                             + " pageBreaks.size()= " + alg.getPageBreaks().size());
 
-
                     //*** Phase 3: Add areas ***
                     doPhase3(alg, optimalPageCount, blockList, effectiveList);
                 }
             }
         }
 
+        // done
+        blockLists = null;
     }
 
     /**
@@ -508,22 +464,6 @@
     }
 
     /**
-=======
-                iOptPageCount = alg.findBreakingPoints(effectiveList, /*flowBPD,*/
-                            1, true, BreakingAlgorithm.ALL_BREAKS);
-                log.debug("PLM> iOptPageCount= " + iOptPageCount
-                        + " pageBreaks.size()= " + alg.getPageBreaks().size());
-
-
-                //*** Phase 3: Add areas ***
-                doPhase3(alg, iOptPageCount, blockList, effectiveList);
-            }
-        }
-
-    }
-
-    /**
->>>>>>> 6c827ad0
      * Phase 3 of Knuth algorithm: Adds the areas
      * @param alg PageBreakingAlgorithm instance which determined the breaks
      * @param partCount number of parts (pages) to be rendered
@@ -557,7 +497,6 @@
             BlockSequence originalList, BlockSequence effectiveList) {
         LayoutContext childLC;
         // add areas
-        ListIterator effectiveListIterator = effectiveList.listIterator();
         int startElementIndex = 0;
         int endElementIndex = 0;
         int lastBreak = -1;
@@ -615,11 +554,10 @@
 
             // ignore KnuthGlue and KnuthPenalty objects
             // at the beginning of the line
-            effectiveListIterator = effectiveList
-                    .listIterator(startElementIndex);
+            ListIterator<KnuthElement> effectiveListIterator
+                = effectiveList.listIterator(startElementIndex);
             while (effectiveListIterator.hasNext()
-                    && !((KnuthElement) effectiveListIterator.next())
-                            .isBox()) {
+                    && !(effectiveListIterator.next()).isBox()) {
                 startElementIndex++;
             }
 
@@ -642,10 +580,9 @@
                         && p < (partCount - 1)) {
                     // count the boxes whose width is not 0
                     int boxCount = 0;
-                    effectiveListIterator = effectiveList
-                            .listIterator(startElementIndex);
+                    effectiveListIterator = effectiveList.listIterator(startElementIndex);
                     while (effectiveListIterator.nextIndex() <= endElementIndex) {
-                        KnuthElement tempEl = (KnuthElement)effectiveListIterator.next();
+                        KnuthElement tempEl = effectiveListIterator.next();
                         if (tempEl.isBox() && tempEl.getWidth() > 0) {
                             boxCount++;
                         }
@@ -661,11 +598,7 @@
                     int averageLineLength = optimizeLineLength(effectiveList,
                             startElementIndex, endElementIndex);
                     if (averageLineLength != 0) {
-<<<<<<< HEAD
                         childLC.setStackLimitBP(MinOptMax.getInstance(averageLineLength));
-=======
-                        childLC.setStackLimitBP(new MinOptMax(averageLineLength));
->>>>>>> 6c827ad0
                     }
                 }
                 /* *** *** non-standard extension *** *** */
@@ -713,8 +646,7 @@
      * @param nextSequenceStartsOn indicates on what page the next sequence should start
      * @return the page on which the next content should appear after a hard break
      */
-    protected int getNextBlockList(LayoutContext childLC,
-            int nextSequenceStartsOn) {
+    protected int getNextBlockList(LayoutContext childLC, int nextSequenceStartsOn) {
         return getNextBlockList(childLC, nextSequenceStartsOn, null, null, null);
     }
 
@@ -733,14 +665,14 @@
      * break
      */
     protected int getNextBlockList(LayoutContext childLC, int nextSequenceStartsOn,
-            Position positionAtIPDChange, LayoutManager restartAtLM, List firstElements) {
+            Position positionAtIPDChange, LayoutManager restartAtLM,
+            List<KnuthElement> firstElements) {
         updateLayoutContext(childLC);
         //Make sure the span change signal is reset
         childLC.signalSpanChange(Constants.NOT_SET);
 
         BlockSequence blockList;
-<<<<<<< HEAD
-        List returnedList;
+        List<KnuthElement> returnedList;
         if (firstElements == null) {
             returnedList = getNextKnuthElements(childLC, alignment);
         } else if (positionAtIPDChange == null) {
@@ -763,9 +695,6 @@
                     restartAtLM);
             returnedList.addAll(0, firstElements);
         }
-=======
-        List returnedList = getNextKnuthElements(childLC, alignment);
->>>>>>> 6c827ad0
         if (returnedList != null) {
             if (returnedList.isEmpty()) {
                 nextSequenceStartsOn = handleSpanChange(childLC, nextSequenceStartsOn);
@@ -777,11 +706,7 @@
             nextSequenceStartsOn = handleSpanChange(childLC, nextSequenceStartsOn);
 
             Position breakPosition = null;
-<<<<<<< HEAD
             if (ElementListUtils.endsWithForcedBreak(returnedList)) {
-=======
-            if (((KnuthElement) ListUtil.getLast(returnedList)).isForcedBreak()) {
->>>>>>> 6c827ad0
                 KnuthPenalty breakPenalty = (KnuthPenalty) ListUtil
                         .removeLast(returnedList);
                 breakPosition = breakPenalty.getPosition();
@@ -809,9 +734,89 @@
             BlockSequence seq;
             seq = blockList.endBlockSequence(breakPosition);
             if (seq != null) {
-                this.blockLists.add(seq);
-            }
-        }
+                blockLists.add(seq);
+            }
+        }
+        return nextSequenceStartsOn;
+    }
+
+    /**
+     * @param childLC LayoutContext to use
+     * @param alg the pagebreaking algorithm
+     * @param effectiveList the list of Knuth elements to be reused
+     * @return the page on which the next content should appear after a hard break
+     */
+    private int getNextBlockListChangedIPD(LayoutContext childLC, PageBreakingAlgorithm alg,
+                    BlockSequence effectiveList) {
+        int nextSequenceStartsOn;
+        KnuthNode optimalBreak = alg.getBestNodeBeforeIPDChange();
+        int positionIndex = optimalBreak.position;
+        log.trace("IPD changes at index " + positionIndex);
+        KnuthElement elementAtBreak = alg.getElement(positionIndex);
+        Position positionAtBreak = elementAtBreak.getPosition();
+        if (!(positionAtBreak instanceof SpaceResolver.SpaceHandlingBreakPosition)) {
+            throw new UnsupportedOperationException(
+                    "Don't know how to restart at position" + positionAtBreak);
+        }
+        /* Retrieve the original position wrapped into this space position */
+        positionAtBreak = positionAtBreak.getPosition();
+        LayoutManager restartAtLM = null;
+        List<KnuthElement> firstElements = Collections.EMPTY_LIST;
+        if (containsNonRestartableLM(positionAtBreak)) {
+            if (alg.getIPDdifference() > 0) {
+                EventBroadcaster eventBroadcaster = getCurrentChildLM().getFObj()
+                        .getUserAgent().getEventBroadcaster();
+                BlockLevelEventProducer eventProducer
+                        = BlockLevelEventProducer.Provider.get(eventBroadcaster);
+                eventProducer.nonRestartableContentFlowingToNarrowerPage(this);
+            }
+            firstElements = new LinkedList<KnuthElement>();
+            boolean boxFound = false;
+            Iterator<KnuthElement> iter = effectiveList.listIterator(positionIndex + 1);
+            Position position = null;
+            while (iter.hasNext()
+                    && (position == null || containsNonRestartableLM(position))) {
+                positionIndex++;
+                KnuthElement element = iter.next();
+                position = element.getPosition();
+                if (element.isBox()) {
+                    boxFound = true;
+                    firstElements.add(element);
+                } else if (boxFound) {
+                    firstElements.add(element);
+                }
+            }
+            if (position instanceof SpaceResolver.SpaceHandlingBreakPosition) {
+                /* Retrieve the original position wrapped into this space position */
+                positionAtBreak = position.getPosition();
+            } else {
+                positionAtBreak = null;
+            }
+        }
+        if (positionAtBreak != null && positionAtBreak.getIndex() == -1) {
+            /*
+             * This is an indication that we are between two blocks
+             * (possibly surrounded by another block), not inside a
+             * paragraph.
+             */
+            Position position;
+            Iterator<KnuthElement> iter = effectiveList.listIterator(positionIndex + 1);
+            do {
+                KnuthElement nextElement = iter.next();
+                position = nextElement.getPosition();
+            } while (position == null
+                    || position instanceof SpaceResolver.SpaceHandlingPosition
+                    || position instanceof SpaceResolver.SpaceHandlingBreakPosition
+                        && position.getPosition().getIndex() == -1);
+            LayoutManager surroundingLM = positionAtBreak.getLM();
+            while (position.getLM() != surroundingLM) {
+                position = position.getPosition();
+            }
+            restartAtLM = position.getPosition().getLM();
+        }
+
+        nextSequenceStartsOn = getNextBlockList(childLC, Constants.EN_COLUMN,
+                positionAtBreak, restartAtLM, firstElements);
         return nextSequenceStartsOn;
     }
 
@@ -824,15 +829,14 @@
      */
     private int optimizeLineLength(KnuthSequence effectiveList, int startElementIndex,
             int endElementIndex) {
-        ListIterator effectiveListIterator;
+        ListIterator<KnuthElement> effectiveListIterator;
         // optimize line length
         int boxCount = 0;
         int accumulatedLineLength = 0;
         int greatestMinimumLength = 0;
-        effectiveListIterator = effectiveList
-                .listIterator(startElementIndex);
+        effectiveListIterator = effectiveList.listIterator(startElementIndex);
         while (effectiveListIterator.nextIndex() <= endElementIndex) {
-            KnuthElement tempEl = (KnuthElement) effectiveListIterator
+            KnuthElement tempEl = effectiveListIterator
                     .next();
             if (tempEl instanceof KnuthBlockBox) {
                 KnuthBlockBox blockBox = (KnuthBlockBox) tempEl;
@@ -869,8 +873,8 @@
      * @param availableBPD the available BPD
      * @return the effective list
      */
-    private BlockSequence justifyBoxes(BlockSequence blockList, PageBreakingAlgorithm alg,
-            int availableBPD) {
+    private BlockSequence justifyBoxes                          // CSOK: MethodLength
+        (BlockSequence blockList, PageBreakingAlgorithm alg, int availableBPD) {
         int iOptPageNumber;
         alg.setConstantLineWidth(availableBPD);
         iOptPageNumber = alg.findBreakingPoints(blockList, /*availableBPD,*/
@@ -878,23 +882,20 @@
         log.debug("PLM> iOptPageNumber= " + iOptPageNumber);
 
         //
-        ListIterator sequenceIterator = blockList.listIterator();
-        ListIterator breakIterator = alg.getPageBreaks().listIterator();
+        ListIterator<KnuthElement> sequenceIterator = blockList.listIterator();
+        ListIterator<PageBreakPosition> breakIterator = alg.getPageBreaks().listIterator();
         KnuthElement thisElement = null;
         PageBreakPosition thisBreak;
-        int accumulatedS; // accumulated stretch or shrink
         int adjustedDiff; // difference already adjusted
-        int firstElementIndex;
 
         while (breakIterator.hasNext()) {
-            thisBreak = (PageBreakPosition) breakIterator.next();
+            thisBreak = breakIterator.next();
             if (log.isDebugEnabled()) {
                 log.debug("| first page: break= "
                         + thisBreak.getLeafPos() + " difference= "
                         + thisBreak.difference + " ratio= "
                         + thisBreak.bpdAdjust);
             }
-            accumulatedS = 0;
             adjustedDiff = 0;
 
             // glue and penalty items at the beginning of the page must
@@ -903,52 +904,53 @@
             // inside the
             // while loop must be a box
             KnuthElement firstElement;
-            while (!(firstElement = (KnuthElement) sequenceIterator
-                    .next()).isBox()) {
-                //
-                log.debug("PLM> ignoring glue or penalty element "
-                        + "at the beginning of the sequence");
-                if (firstElement.isGlue()) {
-                    ((BlockLevelLayoutManager) firstElement
-                            .getLayoutManager())
+            while ( sequenceIterator.hasNext() ) {
+                firstElement = sequenceIterator.next();
+                if ( !firstElement.isBox() ) {
+                    log.debug("PLM> ignoring glue or penalty element "
+                              + "at the beginning of the sequence");
+                    if (firstElement.isGlue()) {
+                        ((BlockLevelLayoutManager) firstElement
+                         .getLayoutManager())
                             .discardSpace((KnuthGlue) firstElement);
-                }
-            }
-            firstElementIndex = sequenceIterator.previousIndex();
+                    }
+                } else {
+                    break;
+                }
+            }
             sequenceIterator.previous();
 
             // scan the sub-sequence representing a page,
             // collecting information about potential adjustments
             MinOptMax lineNumberMaxAdjustment = MinOptMax.ZERO;
             MinOptMax spaceMaxAdjustment = MinOptMax.ZERO;
-            double spaceAdjustmentRatio = 0.0;
-            LinkedList blockSpacesList = new LinkedList();
-            LinkedList unconfirmedList = new LinkedList();
-            LinkedList adjustableLinesList = new LinkedList();
+            LinkedList<KnuthGlue> blockSpacesList = new LinkedList<KnuthGlue>();
+            LinkedList<KnuthGlue> unconfirmedList = new LinkedList<KnuthGlue>();
+            LinkedList<KnuthGlue> adjustableLinesList = new LinkedList<KnuthGlue>();
             boolean bBoxSeen = false;
             while (sequenceIterator.hasNext()
-                    && sequenceIterator.nextIndex() <= thisBreak
-                            .getLeafPos()) {
-                thisElement = (KnuthElement) sequenceIterator.next();
+                    && sequenceIterator.nextIndex() <= thisBreak.getLeafPos()) {
+                thisElement = sequenceIterator.next();
                 if (thisElement.isGlue()) {
                     // glue elements are used to represent adjustable
                     // lines
                     // and adjustable spaces between blocks
-                    Adjustment adjustment = ((KnuthGlue) thisElement).getAdjustmentClass();
+                    KnuthGlue thisGlue = (KnuthGlue) thisElement;
+                    Adjustment adjustment = thisGlue.getAdjustmentClass();
                     if (adjustment.equals(Adjustment.SPACE_BEFORE_ADJUSTMENT)
                             || adjustment.equals(Adjustment.SPACE_AFTER_ADJUSTMENT)) {
                         // potential space adjustment
                         // glue items before the first box or after the
                         // last one
                         // must be ignored
-                        unconfirmedList.add(thisElement);
+                        unconfirmedList.add(thisGlue);
                     } else if (adjustment.equals(Adjustment.LINE_NUMBER_ADJUSTMENT)) {
                         // potential line number adjustment
                         lineNumberMaxAdjustment
                                 = lineNumberMaxAdjustment.plusMax(thisElement.getStretch());
                         lineNumberMaxAdjustment
                                 = lineNumberMaxAdjustment.minusMin(thisElement.getShrink());
-                        adjustableLinesList.add(thisElement);
+                        adjustableLinesList.add(thisGlue);
                     } else if (adjustment.equals(Adjustment.LINE_HEIGHT_ADJUSTMENT)) {
                         // potential line height adjustment
                     }
@@ -962,10 +964,11 @@
                             // the last box
                             // in this page; they must be added to
                             // blockSpaceList
-                            KnuthGlue blockSpace = (KnuthGlue) unconfirmedList
-                                    .removeFirst();
-                            spaceMaxAdjustment = spaceMaxAdjustment.plusMax(blockSpace.getStretch());
-                            spaceMaxAdjustment = spaceMaxAdjustment.minusMin(blockSpace.getShrink());
+                            KnuthGlue blockSpace = unconfirmedList.removeFirst();
+                            spaceMaxAdjustment
+                                = spaceMaxAdjustment.plusMax(blockSpace.getStretch());
+                            spaceMaxAdjustment
+                                = spaceMaxAdjustment.minusMin(blockSpace.getShrink());
                             blockSpacesList.add(blockSpace);
                         }
                     }
@@ -989,9 +992,6 @@
                     || (thisBreak.difference < 0 && thisBreak.difference >= spaceMaxAdjustment
                             .getMin())) {
                 // modify only the spaces between blocks
-                spaceAdjustmentRatio = ((double) thisBreak.difference / (thisBreak.difference > 0
-                        ? spaceMaxAdjustment.getMax()
-                        : spaceMaxAdjustment.getMin()));
                 adjustedDiff += adjustBlockSpaces(
                         blockSpacesList,
                         thisBreak.difference,
@@ -1038,16 +1038,16 @@
         return effectiveList;
     }
 
-    private int adjustBlockSpaces(LinkedList spaceList, int difference, int total) {
+    private int adjustBlockSpaces(LinkedList<KnuthGlue> spaceList, int difference, int total) {
         if (log.isDebugEnabled()) {
             log.debug("AdjustBlockSpaces: difference " + difference + " / " + total
                     + " on " + spaceList.size() + " spaces in block");
         }
-        ListIterator spaceListIterator = spaceList.listIterator();
+        ListIterator<KnuthGlue> spaceListIterator = spaceList.listIterator();
         int adjustedDiff = 0;
         int partial = 0;
         while (spaceListIterator.hasNext()) {
-            KnuthGlue blockSpace = (KnuthGlue)spaceListIterator.next();
+            KnuthGlue blockSpace = spaceListIterator.next();
             partial += (difference > 0 ? blockSpace.getStretch() : blockSpace.getShrink());
             if (log.isDebugEnabled()) {
                 log.debug("available = " + partial +  " / " + total);
@@ -1055,24 +1055,34 @@
                         + (((int)((float) partial * difference / total)) - adjustedDiff)
                         + " / " + difference);
             }
-            int newAdjust = ((BlockLevelLayoutManager) blockSpace.getLayoutManager()).negotiateBPDAdjustment(((int) ((float) partial * difference / total)) - adjustedDiff, blockSpace);
+            int newAdjust = ((BlockLevelLayoutManager) blockSpace.getLayoutManager())
+                .negotiateBPDAdjustment
+                (((int) ((float) partial * difference / total)) - adjustedDiff, blockSpace);
             adjustedDiff += newAdjust;
         }
         return adjustedDiff;
     }
 
-    private int adjustLineNumbers(LinkedList lineList, int difference, int total) {
+    private int adjustLineNumbers(LinkedList<KnuthGlue> lineList, int difference, int total) {
         if (log.isDebugEnabled()) {
-            log.debug("AdjustLineNumbers: difference " + difference + " / " + total + " on " + lineList.size() + " elements");
-        }
-
-        ListIterator lineListIterator = lineList.listIterator();
+            log.debug("AdjustLineNumbers: difference "
+                      + difference
+                      + " / "
+                      + total
+                      + " on "
+                      + lineList.size()
+                      + " elements");
+        }
+
+        ListIterator<KnuthGlue> lineListIterator = lineList.listIterator();
         int adjustedDiff = 0;
         int partial = 0;
         while (lineListIterator.hasNext()) {
-            KnuthGlue line = (KnuthGlue)lineListIterator.next();
+            KnuthGlue line = lineListIterator.next();
             partial += (difference > 0 ? line.getStretch() : line.getShrink());
-            int newAdjust = ((BlockLevelLayoutManager) line.getLayoutManager()).negotiateBPDAdjustment(((int) ((float) partial * difference / total)) - adjustedDiff, line);
+            int newAdjust = ((BlockLevelLayoutManager) line.getLayoutManager())
+                .negotiateBPDAdjustment
+                (((int) ((float) partial * difference / total)) - adjustedDiff, line);
             adjustedDiff += newAdjust;
         }
         return adjustedDiff;
