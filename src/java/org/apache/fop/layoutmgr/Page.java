/*
 * Licensed to the Apache Software Foundation (ASF) under one or more
 * contributor license agreements.  See the NOTICE file distributed with
 * this work for additional information regarding copyright ownership.
 * The ASF licenses this file to You under the Apache License, Version 2.0
 * (the "License"); you may not use this file except in compliance with
 * the License.  You may obtain a copy of the License at
 *
 *      http://www.apache.org/licenses/LICENSE-2.0
 *
 * Unless required by applicable law or agreed to in writing, software
 * distributed under the License is distributed on an "AS IS" BASIS,
 * WITHOUT WARRANTIES OR CONDITIONS OF ANY KIND, either express or implied.
 * See the License for the specific language governing permissions and
 * limitations under the License.
 */

/* $Id$ */

package org.apache.fop.layoutmgr;

<<<<<<< HEAD
import java.awt.Rectangle;
=======
import java.awt.geom.Rectangle2D;
>>>>>>> 6c827ad0

import org.apache.fop.area.PageViewport;
import org.apache.fop.fo.pagination.SimplePageMaster;

/**
 * This object is used by the layout engine to represent a page. It provides access to the
 * simple-page-master that was used as a template for this page and it provides access to the
 * PageViewport which is the top-level area tree element. This class helps to decouple the
 * FO tree from the area tree to make the latter easily serializable.
 */
public class Page {

    private SimplePageMaster spm;
    private PageViewport pageViewport;

    /**
     * Main constructor
     * @param spm the simple-page-master used for this page
     * @param pageNumber the page number (as an int)
     * @param pageNumberStr the page number (as a String)
     * @param blank true if this is a blank page
     */
    public Page(SimplePageMaster spm, int pageNumber, String pageNumberStr, boolean blank) {
        this.spm = spm;
        this.pageViewport = new PageViewport(spm, pageNumber, pageNumberStr, blank);
    }

    /**
     * Auxiliary constructor used when there's no SimplePageMaster.
     * @param viewArea the view area of the page
     * @param pageNumber the page number (as an int)
     * @param pageNumberStr the page number (as a String)
     * @param blank true if this is a blank page
     */
<<<<<<< HEAD
    public Page(Rectangle viewArea, int pageNumber, String pageNumberStr, boolean blank) {
=======
    public Page(Rectangle2D viewArea, int pageNumber, String pageNumberStr, boolean blank) {
>>>>>>> 6c827ad0
        this.spm = null;
        this.pageViewport = new PageViewport(viewArea, pageNumber, pageNumberStr, null, blank);
    }

    /** @return the simple-page-master that created this page */
    public SimplePageMaster getSimplePageMaster() {
        return this.spm;
    }

    /** @return the page viewport representing this page in the area tree */
    public PageViewport getPageViewport() {
        return this.pageViewport;
    }

}<|MERGE_RESOLUTION|>--- conflicted
+++ resolved
@@ -19,11 +19,7 @@
 
 package org.apache.fop.layoutmgr;
 
-<<<<<<< HEAD
 import java.awt.Rectangle;
-=======
-import java.awt.geom.Rectangle2D;
->>>>>>> 6c827ad0
 
 import org.apache.fop.area.PageViewport;
 import org.apache.fop.fo.pagination.SimplePageMaster;
@@ -45,10 +41,12 @@
      * @param pageNumber the page number (as an int)
      * @param pageNumberStr the page number (as a String)
      * @param blank true if this is a blank page
+     * @param spanAll true if the first span area spans all columns
      */
-    public Page(SimplePageMaster spm, int pageNumber, String pageNumberStr, boolean blank) {
+    public Page(SimplePageMaster spm, int pageNumber, String pageNumberStr,
+            boolean blank, boolean spanAll) {
         this.spm = spm;
-        this.pageViewport = new PageViewport(spm, pageNumber, pageNumberStr, blank);
+        this.pageViewport = new PageViewport(spm, pageNumber, pageNumberStr, blank, spanAll);
     }
 
     /**
@@ -58,11 +56,7 @@
      * @param pageNumberStr the page number (as a String)
      * @param blank true if this is a blank page
      */
-<<<<<<< HEAD
     public Page(Rectangle viewArea, int pageNumber, String pageNumberStr, boolean blank) {
-=======
-    public Page(Rectangle2D viewArea, int pageNumber, String pageNumberStr, boolean blank) {
->>>>>>> 6c827ad0
         this.spm = null;
         this.pageViewport = new PageViewport(viewArea, pageNumber, pageNumberStr, null, blank);
     }
