--- conflicted
+++ resolved
@@ -1018,29 +1018,19 @@
                 //TODO: add kern to wordIPD?
             }
         }
-<<<<<<< HEAD
-        int iLetterSpaces = wordLength - 1;
+        int letterSpaces = wordLength - 1;
         // if there is a break opportunity and the next one (break character)
         // is not a space, it could be used as a line end;
         // add one more letter space, in case other text follows
         if (( breakOpportunityChar != 0 ) && !TextLayoutManager.isSpace(breakOpportunityChar)) {
-            iLetterSpaces++;
-=======
-        int letterSpaces = wordLength - 1;
-        // if there is a break opportunity and the next one
-        // is not a space, it could be used as a line end;
-        // add one more letter space, in case other text follows
-        if (breakOpportunity && !TextLayoutManager.isSpace(ch)) {
             letterSpaces++;
->>>>>>> f03082d3
         }
         assert letterSpaces >= 0;
         wordIPD = wordIPD.plus(letterSpaceIPD.mult(letterSpaces));
 
-<<<<<<< HEAD
         // create and return the AreaInfo object
         return new AreaInfo(thisStart, lastIndex, 0,
-                            iLetterSpaces, wordIPD,
+                            letterSpaces, wordIPD,
                             endsWithHyphen,
                             false, breakOpportunityChar != 0, font, level, null);
     }
@@ -1066,13 +1056,6 @@
             areaInfo = processWordNoMapping
                 ( lastIndex, font, prevAreaInfo, breakOpportunity ? ch : 0, endsWithHyphen, level );
         }
-=======
-        // create the AreaInfo object
-        AreaInfo areaInfo = new AreaInfo(thisStart, lastIndex, 0,
-                letterSpaces, wordIPD,
-                endsWithHyphen,
-                false, breakOpportunity, font);
->>>>>>> f03082d3
         prevAreaInfo = areaInfo;
         addAreaInfo(areaInfo);
         tempStart = nextStart;
@@ -1205,18 +1188,12 @@
 
             if (!(nothingChanged && stopIndex == areaInfo.breakIndex && !hyphenFollows)) {
                 // the new AreaInfo object is not equal to the old one
-<<<<<<< HEAD
                 changeList.add
                     ( new PendingChange
                       ( new AreaInfo(startIndex, stopIndex, 0,
                                      letterSpaceCount, newIPD, hyphenFollows,
                                      false, false, font, -1, null),
-                        ((LeafPosition) pos).getLeafPos()));
-=======
-                changeList.add(new PendingChange(new AreaInfo(startIndex, stopIndex, 0,
-                        letterSpaceCount, newIPD, hyphenFollows, false, false, font),
                         ((LeafPosition) pos).getLeafPos() + changeOffset));
->>>>>>> f03082d3
                 nothingChanged = false;
             }
             startIndex = stopIndex;
