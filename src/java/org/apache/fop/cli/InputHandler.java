/*
 * Licensed to the Apache Software Foundation (ASF) under one or more
 * contributor license agreements.  See the NOTICE file distributed with
 * this work for additional information regarding copyright ownership.
 * The ASF licenses this file to You under the Apache License, Version 2.0
 * (the "License"); you may not use this file except in compliance with
 * the License.  You may obtain a copy of the License at
 *
 *      http://www.apache.org/licenses/LICENSE-2.0
 *
 * Unless required by applicable law or agreed to in writing, software
 * distributed under the License is distributed on an "AS IS" BASIS,
 * WITHOUT WARRANTIES OR CONDITIONS OF ANY KIND, either express or implied.
 * See the License for the specific language governing permissions and
 * limitations under the License.
 */

/* $Id$ */

package org.apache.fop.cli;

import java.io.File;
import java.io.FileNotFoundException;
import java.io.InputStream;
import java.io.OutputStream;
import java.util.Vector;

import javax.xml.parsers.ParserConfigurationException;
import javax.xml.parsers.SAXParserFactory;
import javax.xml.transform.ErrorListener;
import javax.xml.transform.Result;
import javax.xml.transform.Source;
import javax.xml.transform.Transformer;
import javax.xml.transform.TransformerException;
import javax.xml.transform.TransformerFactory;
import javax.xml.transform.URIResolver;
import javax.xml.transform.sax.SAXResult;
import javax.xml.transform.sax.SAXSource;
import javax.xml.transform.stream.StreamResult;
import javax.xml.transform.stream.StreamSource;

<<<<<<< HEAD
import org.xml.sax.EntityResolver;
=======
>>>>>>> 6c827ad0
import org.xml.sax.InputSource;
import org.xml.sax.SAXException;
import org.xml.sax.XMLReader;

import org.apache.commons.logging.Log;
import org.apache.commons.logging.LogFactory;

<<<<<<< HEAD
import org.apache.fop.ResourceEventProducer;
=======
>>>>>>> 6c827ad0
import org.apache.fop.apps.FOPException;
import org.apache.fop.apps.FOUserAgent;
import org.apache.fop.apps.Fop;
import org.apache.fop.apps.FopFactory;
import org.apache.fop.render.awt.viewer.Renderable;
import org.xml.sax.InputSource;
import org.xml.sax.SAXException;
import org.xml.sax.XMLReader;

/**
 * Class for handling files input from command line
 * either with XML and XSLT files (and optionally xsl
 * parameters) or FO File input alone.
 */
public class InputHandler implements ErrorListener, Renderable {

    /** original source file */
<<<<<<< HEAD
    protected File sourcefile;
    private File stylesheet;  // for XML/XSLT usage
    private Vector xsltParams; // for XML/XSLT usage
    private EntityResolver entityResolver = null;
    private URIResolver uriResolver = null;
=======
    protected File sourcefile = null;
    private File stylesheet = null;  // for XML/XSLT usage
    private Vector xsltParams = null; // for XML/XSLT usage
>>>>>>> 6c827ad0

    /** the logger */
    protected Log log = LogFactory.getLog(InputHandler.class);

    /**
     * Constructor for XML->XSLT->FO input
     *
     * @param xmlfile XML file
     * @param xsltfile XSLT file
     * @param params Vector of command-line parameters (name, value,
     *      name, value, ...) for XSL stylesheet, null if none
     */
    public InputHandler(File xmlfile, File xsltfile, Vector params) {
        sourcefile  = xmlfile;
        stylesheet = xsltfile;
        xsltParams = params;
    }

    /**
     * Constructor for FO input
     * @param fofile the file to read the FO document.
     */
    public InputHandler(File fofile) {
        sourcefile = fofile;
    }

    /**
     * Generate a document, given an initialized Fop object
     * @param userAgent the user agent
     * @param outputFormat the output format to generate (MIME type, see MimeConstants)
     * @param out the output stream to write the generated output to (may be null if not applicable)
     * @throws FOPException in case of an error during processing
     */
    public void renderTo(FOUserAgent userAgent, String outputFormat, OutputStream out)
                throws FOPException {

        FopFactory factory = userAgent.getFactory();
        Fop fop;
        if (out != null) {
            fop = factory.newFop(outputFormat, userAgent, out);
        } else {
            fop = factory.newFop(outputFormat, userAgent);
        }

        // if base URL was not explicitly set in FOUserAgent, obtain here
        if (fop.getUserAgent().getBaseURL() == null && sourcefile != null) {
            String baseURL = null;

            try {
                baseURL = new File(sourcefile.getAbsolutePath()).
                        getParentFile().toURI().toURL().toExternalForm();
            } catch (Exception e) {
                baseURL = "";
            }
            fop.getUserAgent().setBaseURL(baseURL);
        }

        // Resulting SAX events (the generated FO) must be piped through to FOP
        Result res = new SAXResult(fop.getDefaultHandler());

        transformTo(res);
    }

    /** {@inheritDoc} */
    public void renderTo(FOUserAgent userAgent, String outputFormat) throws FOPException {
        renderTo(userAgent, outputFormat, null);
    }

    /**
     * In contrast to render(Fop) this method only performs the XSLT stage and saves the
     * intermediate XSL-FO file to the output file.
     * @param out OutputStream to write the transformation result to.
     * @throws FOPException in case of an error during processing
     */
    public void transformTo(OutputStream out) throws FOPException {
        Result res = new StreamResult(out);
        transformTo(res);
    }

    /**
     * Creates a Source for the main input file. Processes XInclude if
     * available in the XML parser.
     *
     * @return the Source for the main input file
     */
    protected Source createMainSource() {
<<<<<<< HEAD
        Source source;
=======
        Source result;
>>>>>>> 6c827ad0
        InputStream in;
        String uri;
        if (this.sourcefile != null) {
            try {
                in = new java.io.FileInputStream(this.sourcefile);
                uri = this.sourcefile.toURI().toASCIIString();
            } catch (FileNotFoundException e) {
                //handled elsewhere
                return new StreamSource(this.sourcefile);
            }
        } else {
            in = System.in;
            uri = null;
        }
        try {
            InputSource is = new InputSource(in);
            is.setSystemId(uri);
<<<<<<< HEAD
            XMLReader xr = getXMLReader();
            if (entityResolver != null) {
                xr.setEntityResolver(entityResolver);
            }
            source = new SAXSource(xr, is);
        } catch (SAXException e) {
            if (this.sourcefile != null) {
                source = new StreamSource(this.sourcefile);
            } else {
                source = new StreamSource(in, uri);
            }
        } catch (ParserConfigurationException e) {
            if (this.sourcefile != null) {
                source = new StreamSource(this.sourcefile);
            } else {
                source = new StreamSource(in, uri);
            }
        }
        return source;
    }

    /**
     * Creates a catalog resolver and uses it for XML parsing and XSLT URI resolution.
     * Tries the Apache Commons Resolver, and if unsuccessful,
     * tries the same built into Java 6.
     */
    public void createCatalogResolver(FOUserAgent userAgent) {
        String[] classNames = new String[] {
                "org.apache.xml.resolver.tools.CatalogResolver",
                "com.sun.org.apache.xml.internal.resolver.tools.CatalogResolver"};
        ResourceEventProducer eventProducer =
            ResourceEventProducer.Provider.get(userAgent.getEventBroadcaster());
        Class resolverClass = null;
        for (int i = 0; i < classNames.length && resolverClass == null; ++i) {
            try {
                resolverClass = Class.forName(classNames[i]);
            } catch (ClassNotFoundException e) {
                // No worries
            }
        }
        if (resolverClass == null) {
            eventProducer.catalogResolverNotFound(this);
            return;
        }
        try {
            entityResolver = (EntityResolver) resolverClass.newInstance();
            uriResolver = (URIResolver) resolverClass.newInstance();
        } catch (InstantiationException e) {
            log.error("Error creating the catalog resolver: " + e.getMessage());
            eventProducer.catalogResolverNotCreated(this, e.getMessage());
        } catch (IllegalAccessException e) {
            log.error("Error creating the catalog resolver: " + e.getMessage());
            eventProducer.catalogResolverNotCreated(this, e.getMessage());
        }
=======
            SAXParserFactory spf = SAXParserFactory.newInstance();
            spf.setFeature("http://xml.org/sax/features/namespaces", true);
            spf.setFeature("http://apache.org/xml/features/xinclude", true);
            XMLReader xr = spf.newSAXParser().getXMLReader();
            result = new SAXSource(xr, is);
        } catch (SAXException e) {
            if (this.sourcefile != null) {
                result = new StreamSource(this.sourcefile);
            } else {
                result = new StreamSource(in, uri);
            }
        } catch (ParserConfigurationException e) {
            if (this.sourcefile != null) {
                result = new StreamSource(this.sourcefile);
            } else {
                result = new StreamSource(in, uri);
            }
        }
        return result;
>>>>>>> 6c827ad0
    }

    /**
     * Creates a Source for the selected stylesheet.
<<<<<<< HEAD
     *
     * @return the Source for the selected stylesheet or null if there's no stylesheet
     */
    protected Source createXSLTSource() {
        Source xslt = null;
        if (this.stylesheet != null) {
            if (entityResolver != null) {
                try {
                    InputSource is = new InputSource(this.stylesheet.getPath());
                    XMLReader xr = getXMLReader();
                    xr.setEntityResolver(entityResolver);
                    xslt = new SAXSource(xr, is);
                } catch (SAXException e) {
                    // return StreamSource
                } catch (ParserConfigurationException e) {
                    // return StreamSource
                }
            }
            if (xslt == null) {
                xslt = new StreamSource(this.stylesheet);
            }
        }
        return xslt;
    }

    private XMLReader getXMLReader() throws ParserConfigurationException, SAXException {
        SAXParserFactory spf = SAXParserFactory.newInstance();
        spf.setFeature("http://xml.org/sax/features/namespaces", true);
        spf.setFeature("http://apache.org/xml/features/xinclude", true);
        XMLReader xr = spf.newSAXParser().getXMLReader();
        return xr;
=======
     * @return the Source for the selected stylesheet or null if there's no stylesheet
     */
    protected Source createXSLTSource() {
        if (this.stylesheet != null) {
            return new StreamSource(this.stylesheet);
        } else {
            return null;
        }
>>>>>>> 6c827ad0
    }

    /**
     * Transforms the input document to the input format expected by FOP using XSLT.
     * @param result the Result object where the result of the XSL transformation is sent to
     * @throws FOPException in case of an error during processing
     */
    protected void transformTo(Result result) throws FOPException {
        try {
            // Setup XSLT
            TransformerFactory factory = TransformerFactory.newInstance();
            Transformer transformer;

            Source xsltSource = createXSLTSource();
            if (xsltSource == null) {   // FO Input
                transformer = factory.newTransformer();
            } else {    // XML/XSLT input
                transformer = factory.newTransformer(xsltSource);

                // Set the value of parameters, if any, defined for stylesheet
                if (xsltParams != null) {
                    for (int i = 0; i < xsltParams.size(); i += 2) {
                        transformer.setParameter((String) xsltParams.elementAt(i),
                            (String) xsltParams.elementAt(i + 1));
                    }
                }
                if (uriResolver != null) {
                    transformer.setURIResolver(uriResolver);
                }
            }
            transformer.setErrorListener(this);

            // Create a SAXSource from the input Source file
            Source src = createMainSource();

            // Start XSLT transformation and FOP processing
            transformer.transform(src, result);

        } catch (Exception e) {
            throw new FOPException(e);
        }
    }

    // --- Implementation of the ErrorListener interface ---

    /**
     * {@inheritDoc}
     */
    public void warning(TransformerException exc) {
        log.warn(exc.getLocalizedMessage());
    }

    /**
     * {@inheritDoc}
     */
    public void error(TransformerException exc) {
        log.error(exc.toString());
    }

    /**
     * {@inheritDoc}
     */
    public void fatalError(TransformerException exc)
            throws TransformerException {
        throw exc;
    }

}<|MERGE_RESOLUTION|>--- conflicted
+++ resolved
@@ -39,10 +39,7 @@
 import javax.xml.transform.stream.StreamResult;
 import javax.xml.transform.stream.StreamSource;
 
-<<<<<<< HEAD
 import org.xml.sax.EntityResolver;
-=======
->>>>>>> 6c827ad0
 import org.xml.sax.InputSource;
 import org.xml.sax.SAXException;
 import org.xml.sax.XMLReader;
@@ -50,18 +47,12 @@
 import org.apache.commons.logging.Log;
 import org.apache.commons.logging.LogFactory;
 
-<<<<<<< HEAD
 import org.apache.fop.ResourceEventProducer;
-=======
->>>>>>> 6c827ad0
 import org.apache.fop.apps.FOPException;
 import org.apache.fop.apps.FOUserAgent;
 import org.apache.fop.apps.Fop;
 import org.apache.fop.apps.FopFactory;
 import org.apache.fop.render.awt.viewer.Renderable;
-import org.xml.sax.InputSource;
-import org.xml.sax.SAXException;
-import org.xml.sax.XMLReader;
 
 /**
  * Class for handling files input from command line
@@ -71,17 +62,11 @@
 public class InputHandler implements ErrorListener, Renderable {
 
     /** original source file */
-<<<<<<< HEAD
     protected File sourcefile;
     private File stylesheet;  // for XML/XSLT usage
     private Vector xsltParams; // for XML/XSLT usage
     private EntityResolver entityResolver = null;
     private URIResolver uriResolver = null;
-=======
-    protected File sourcefile = null;
-    private File stylesheet = null;  // for XML/XSLT usage
-    private Vector xsltParams = null; // for XML/XSLT usage
->>>>>>> 6c827ad0
 
     /** the logger */
     protected Log log = LogFactory.getLog(InputHandler.class);
@@ -168,11 +153,7 @@
      * @return the Source for the main input file
      */
     protected Source createMainSource() {
-<<<<<<< HEAD
         Source source;
-=======
-        Source result;
->>>>>>> 6c827ad0
         InputStream in;
         String uri;
         if (this.sourcefile != null) {
@@ -190,7 +171,6 @@
         try {
             InputSource is = new InputSource(in);
             is.setSystemId(uri);
-<<<<<<< HEAD
             XMLReader xr = getXMLReader();
             if (entityResolver != null) {
                 xr.setEntityResolver(entityResolver);
@@ -216,13 +196,14 @@
      * Creates a catalog resolver and uses it for XML parsing and XSLT URI resolution.
      * Tries the Apache Commons Resolver, and if unsuccessful,
      * tries the same built into Java 6.
+     * @param userAgent the user agent instance
      */
     public void createCatalogResolver(FOUserAgent userAgent) {
         String[] classNames = new String[] {
                 "org.apache.xml.resolver.tools.CatalogResolver",
                 "com.sun.org.apache.xml.internal.resolver.tools.CatalogResolver"};
-        ResourceEventProducer eventProducer =
-            ResourceEventProducer.Provider.get(userAgent.getEventBroadcaster());
+        ResourceEventProducer eventProducer
+            = ResourceEventProducer.Provider.get(userAgent.getEventBroadcaster());
         Class resolverClass = null;
         for (int i = 0; i < classNames.length && resolverClass == null; ++i) {
             try {
@@ -245,32 +226,10 @@
             log.error("Error creating the catalog resolver: " + e.getMessage());
             eventProducer.catalogResolverNotCreated(this, e.getMessage());
         }
-=======
-            SAXParserFactory spf = SAXParserFactory.newInstance();
-            spf.setFeature("http://xml.org/sax/features/namespaces", true);
-            spf.setFeature("http://apache.org/xml/features/xinclude", true);
-            XMLReader xr = spf.newSAXParser().getXMLReader();
-            result = new SAXSource(xr, is);
-        } catch (SAXException e) {
-            if (this.sourcefile != null) {
-                result = new StreamSource(this.sourcefile);
-            } else {
-                result = new StreamSource(in, uri);
-            }
-        } catch (ParserConfigurationException e) {
-            if (this.sourcefile != null) {
-                result = new StreamSource(this.sourcefile);
-            } else {
-                result = new StreamSource(in, uri);
-            }
-        }
-        return result;
->>>>>>> 6c827ad0
     }
 
     /**
      * Creates a Source for the selected stylesheet.
-<<<<<<< HEAD
      *
      * @return the Source for the selected stylesheet or null if there's no stylesheet
      */
@@ -302,16 +261,6 @@
         spf.setFeature("http://apache.org/xml/features/xinclude", true);
         XMLReader xr = spf.newSAXParser().getXMLReader();
         return xr;
-=======
-     * @return the Source for the selected stylesheet or null if there's no stylesheet
-     */
-    protected Source createXSLTSource() {
-        if (this.stylesheet != null) {
-            return new StreamSource(this.stylesheet);
-        } else {
-            return null;
-        }
->>>>>>> 6c827ad0
     }
 
     /**
