--- conflicted
+++ resolved
@@ -30,15 +30,13 @@
 import java.io.OutputStream;
 import java.io.StringWriter;
 
+import org.apache.xmlgraphics.image.GraphicsConstants;
+
 import org.apache.fop.Version;
 import org.apache.fop.fonts.FontInfo;
 import org.apache.fop.fonts.FontSetup;
 import org.apache.fop.pdf.PDFAnnotList;
-<<<<<<< HEAD
 import org.apache.fop.pdf.PDFColorHandler;
-=======
-import org.apache.fop.pdf.PDFColor;
->>>>>>> 6c827ad0
 import org.apache.fop.pdf.PDFDocument;
 import org.apache.fop.pdf.PDFFilterList;
 import org.apache.fop.pdf.PDFNumber;
@@ -68,7 +66,7 @@
     /** Normal PDF resolution (72dpi) */
     public static final int NORMAL_PDF_RESOLUTION = 72;
     /** Default device resolution (300dpi is a resonable quality for most purposes) */
-    public static final int DEFAULT_NATIVE_DPI = 300;
+    public static final int DEFAULT_NATIVE_DPI = GraphicsConstants.DEFAULT_SAMPLE_DPI;
 
     /**
      * The device resolution may be different from the normal target resolution. See
@@ -261,6 +259,7 @@
         if (!pdfContext.isPagePending()) {
             return; //ignore
         }
+        currentStream.write("Q\n");
         //Finish page
         PDFStream pdfStream = this.pdfDoc.getFactory().makeStream(
                 PDFFilterList.CONTENT_FILTER, false);
@@ -326,6 +325,7 @@
         pdfContext.setCurrentPage(page);
         pageRef = page.referencePDF();
 
+        currentStream.write("q\n");
         AffineTransform at = new AffineTransform(1.0, 0.0, 0.0, -1.0,
                                                  0.0, height);
         currentStream.write("1 0 0 -1 0 " + height + " cm\n");
