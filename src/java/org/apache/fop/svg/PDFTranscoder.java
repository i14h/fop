--- conflicted
+++ resolved
@@ -23,15 +23,10 @@
 import java.io.BufferedOutputStream;
 import java.io.IOException;
 import java.io.OutputStream;
-import java.io.InputStream;
-
-import javax.xml.transform.Source;
-import javax.xml.transform.stream.StreamSource;
 
 import org.w3c.dom.Document;
 import org.w3c.dom.svg.SVGLength;
 
-import org.apache.avalon.framework.configuration.Configurable;
 import org.apache.avalon.framework.configuration.Configuration;
 import org.apache.batik.bridge.BridgeContext;
 import org.apache.batik.bridge.UnitProcessor;
@@ -40,17 +35,6 @@
 import org.apache.batik.transcoder.TranscoderException;
 import org.apache.batik.transcoder.TranscoderOutput;
 import org.apache.batik.transcoder.image.ImageTranscoder;
-<<<<<<< HEAD
-=======
-import org.apache.batik.transcoder.keys.BooleanKey;
-import org.apache.batik.transcoder.keys.FloatKey;
-import org.apache.batik.util.ParsedURL;
-
-import org.apache.xmlgraphics.image.loader.ImageContext;
-import org.apache.xmlgraphics.image.loader.ImageManager;
-import org.apache.xmlgraphics.image.loader.ImageSessionContext;
-import org.apache.xmlgraphics.image.loader.impl.AbstractImageSessionContext;
->>>>>>> 6c827ad0
 
 import org.apache.fop.Version;
 import org.apache.fop.fonts.FontInfo;
@@ -79,11 +63,7 @@
  * stylesheet, and <code>KEY_PIXEL_TO_MM</code> to specify the pixel to
  * millimeter conversion factor.
  *
-<<<<<<< HEAD
  * <p><code>KEY_AUTO_FONTS</code> to disable the auto-detection of fonts installed in the system.
-=======
- * <p><tt>KEY_AUTO_FONTS</tt> to disable the auto-detection of fonts installed in the system.
->>>>>>> 6c827ad0
  * The PDF Transcoder cannot use AWT's font subsystem and that's why the fonts have to be
  * configured differently. By default, font auto-detection is enabled to match the behaviour
  * of the other transcoders, but this may be associated with a price in the form of a small
@@ -92,32 +72,10 @@
  * @author <a href="mailto:keiron@aftexsw.com">Keiron Liddle</a>
  * @version $Id$
  */
-public class PDFTranscoder extends AbstractFOPTranscoder
-        implements Configurable {
-
-<<<<<<< HEAD
-=======
-    /**
-     * The key is used to specify the resolution for on-the-fly images generated
-     * due to complex effects like gradients and filters.
-     */
-    public static final TranscodingHints.Key KEY_DEVICE_RESOLUTION = new FloatKey();
-
-    /**
-     * The key is used to specify whether the available fonts should be automatically
-     * detected. The alternative is to configure the transcoder manually using a configuration
-     * file.
-     */
-    public static final TranscodingHints.Key KEY_AUTO_FONTS = new BooleanKey();
-
-    private Configuration cfg = null;
-
->>>>>>> 6c827ad0
+public class PDFTranscoder extends AbstractFOPTranscoder {
+
     /** Graphics2D instance that is used to paint to */
     protected PDFDocumentGraphics2D graphics = null;
-
-    private ImageManager imageManager;
-    private ImageSessionContext imageSessionContext;
 
     /**
      * Constructs a new {@link PDFTranscoder}.
@@ -139,14 +97,6 @@
             }
         };
     }
-<<<<<<< HEAD
-=======
-
-    /** {@inheritDoc} */
-    public void configure(Configuration cfg) throws ConfigurationException {
-        this.cfg = cfg;
-    }
->>>>>>> 6c827ad0
 
     /**
      * Transcodes the specified Document as an image in the specified output.
@@ -165,36 +115,13 @@
                 + Version.getVersion()
                 + ": PDF Transcoder for Batik");
         if (hints.containsKey(KEY_DEVICE_RESOLUTION)) {
-<<<<<<< HEAD
             graphics.setDeviceDPI(getDeviceResolution());
-=======
-            graphics.setDeviceDPI(((Float)hints.get(KEY_DEVICE_RESOLUTION)).floatValue());
->>>>>>> 6c827ad0
         }
 
         setupImageInfrastructure(uri);
 
         try {
-<<<<<<< HEAD
             Configuration effCfg = getEffectiveConfiguration();
-=======
-            Configuration effCfg = this.cfg;
-            if (effCfg == null) {
-                //By default, enable font auto-detection if no cfg is given
-                boolean autoFonts = true;
-                if (hints.containsKey(KEY_AUTO_FONTS)) {
-                    autoFonts = ((Boolean)hints.get(KEY_AUTO_FONTS)).booleanValue();
-                }
-                if (autoFonts) {
-                    DefaultConfiguration c = new DefaultConfiguration("pdf-transcoder");
-                    DefaultConfiguration fonts = new DefaultConfiguration("fonts");
-                    c.addChild(fonts);
-                    DefaultConfiguration autodetect = new DefaultConfiguration("auto-detect");
-                    fonts.addChild(autodetect);
-                    effCfg = c;
-                }
-            }
->>>>>>> 6c827ad0
 
             if (effCfg != null) {
                 PDFDocumentGraphics2DConfigurator configurator
@@ -260,39 +187,6 @@
         }
     }
 
-    private void setupImageInfrastructure(final String baseURI) {
-        final ImageContext imageContext = new ImageContext() {
-            public float getSourceResolution() {
-                return 25.4f / userAgent.getPixelUnitToMillimeter();
-            }
-        };
-        this.imageManager = new ImageManager(imageContext);
-        this.imageSessionContext = new AbstractImageSessionContext() {
-
-            public ImageContext getParentContext() {
-                return imageContext;
-            }
-
-            public float getTargetResolution() {
-                return graphics.getDeviceDPI();
-            }
-
-            public Source resolveURI(String uri) {
-                System.out.println("resolve " + uri);
-                try {
-                    ParsedURL url = new ParsedURL(baseURI, uri);
-                    InputStream in = url.openStream();
-                    StreamSource source = new StreamSource(in, url.toString());
-                    return source;
-                } catch (IOException ioe) {
-                    userAgent.displayError(ioe);
-                    return null;
-                }
-            }
-
-        };
-    }
-
     /** {@inheritDoc} */
     protected BridgeContext createBridgeContext() {
         //For compatibility with Batik 1.6
@@ -306,11 +200,7 @@
             fontInfo = null;
         }
         BridgeContext ctx = new PDFBridgeContext(userAgent, fontInfo,
-<<<<<<< HEAD
                 getImageManager(), getImageSessionContext());
-=======
-                this.imageManager, this.imageSessionContext);
->>>>>>> 6c827ad0
         return ctx;
     }
 
