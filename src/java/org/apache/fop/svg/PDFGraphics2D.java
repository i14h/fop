--- conflicted
+++ resolved
@@ -59,8 +59,8 @@
 import org.apache.batik.ext.awt.RenderingHintsKeyExt;
 import org.apache.batik.gvt.GraphicsNode;
 import org.apache.batik.gvt.PatternPaint;
-<<<<<<< HEAD
-
+
+import org.apache.xmlgraphics.image.GraphicsConstants;
 import org.apache.xmlgraphics.image.loader.ImageInfo;
 import org.apache.xmlgraphics.image.loader.ImageSize;
 import org.apache.xmlgraphics.image.loader.impl.ImageRawCCITTFax;
@@ -69,8 +69,6 @@
 import org.apache.xmlgraphics.java2d.AbstractGraphics2D;
 import org.apache.xmlgraphics.java2d.GraphicContext;
 
-=======
->>>>>>> 6c827ad0
 import org.apache.fop.fonts.Font;
 import org.apache.fop.fonts.FontInfo;
 import org.apache.fop.fonts.FontSetup;
@@ -95,17 +93,6 @@
 import org.apache.fop.render.pdf.ImageRawCCITTFaxAdapter;
 import org.apache.fop.render.pdf.ImageRawJPEGAdapter;
 import org.apache.fop.render.pdf.ImageRenderedAdapter;
-<<<<<<< HEAD
-=======
-import org.apache.fop.util.ColorExt;
-import org.apache.xmlgraphics.image.loader.ImageInfo;
-import org.apache.xmlgraphics.image.loader.ImageSize;
-import org.apache.xmlgraphics.image.loader.impl.ImageRawCCITTFax;
-import org.apache.xmlgraphics.image.loader.impl.ImageRawJPEG;
-import org.apache.xmlgraphics.image.loader.impl.ImageRendered;
-import org.apache.xmlgraphics.java2d.AbstractGraphics2D;
-import org.apache.xmlgraphics.java2d.GraphicContext;
->>>>>>> 6c827ad0
 
 /**
  * PDF Graphics 2D.
@@ -144,12 +131,9 @@
      * The PDF painting state
      */
     protected PDFPaintingState paintingState;
-<<<<<<< HEAD
 
     /** the PDF color handler */
     protected PDFColorHandler colorHandler;
-=======
->>>>>>> 6c827ad0
 
     /**
      * The PDF graphics state level that this svg is being drawn into.
@@ -779,7 +763,7 @@
      * @param fill true if the paint should be set for filling
      * @return true if the paint is handled natively, false if the paint should be rasterized
      */
-    protected boolean applyPaint(Paint paint, boolean fill) {
+    protected boolean applyPaint(Paint paint, boolean fill) {   // CSOK: MethodLength
         preparePainting();
 
         if (paint instanceof Color) {
@@ -936,12 +920,7 @@
                     return false;  // PDF can't do alpha
                 }
 
-<<<<<<< HEAD
                 someColors.add(cc);
-=======
-                someColors.add(new PDFColor(cc.getRed(), cc.getGreen(),
-                                            cc.getBlue()));
->>>>>>> 6c827ad0
             }
 
             float[] fractions = rgp.getFractions();
@@ -1061,6 +1040,11 @@
         return true;
     }
 
+    /**
+     * @param paint some paint
+     * @param shape a shape
+     * @return true (always)
+     */
     protected boolean applyUnknownPaint(Paint paint, Shape shape) {
         preparePainting();
 
@@ -1208,6 +1192,8 @@
             case BasicStroke.CAP_SQUARE:
                 currentStream.write(2 + " J\n");
                 break;
+            default:
+                break;
             }
 
             int lj = bs.getLineJoin();
@@ -1221,6 +1207,8 @@
             case BasicStroke.JOIN_BEVEL:
                 currentStream.write(2 + " j\n");
                 break;
+            default:
+                break;
             }
             float lw = bs.getLineWidth();
             currentStream.write(PDFNumber.doubleOut(lw) + " w\n");
@@ -1236,7 +1224,11 @@
         drawInnerRenderedImage(key, img, xform);
     }
 
-    /** {@inheritDoc} */
+    /**
+     * @param key a key
+     * @param img an image
+     * @param xform a transform
+     */
     public void drawInnerRenderedImage(String key, RenderedImage img, AffineTransform xform) {
         preparePainting();
         PDFXObject xObject = pdfDoc.getXObject(key);
@@ -1265,7 +1257,8 @@
 
     private PDFXObject addRenderedImage(String key, RenderedImage img) {
         ImageInfo info = new ImageInfo(null, "image/unknown");
-        ImageSize size = new ImageSize(img.getWidth(), img.getHeight(), 72);
+        ImageSize size = new ImageSize(img.getWidth(), img.getHeight(),
+                GraphicsConstants.DEFAULT_DPI);
         info.setSize(size);
         ImageRendered imgRend = new ImageRendered(info, img, null);
         ImageRenderedAdapter adapter = new ImageRenderedAdapter(imgRend, key);
