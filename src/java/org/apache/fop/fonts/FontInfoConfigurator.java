/*
 * Licensed to the Apache Software Foundation (ASF) under one or more
 * contributor license agreements.  See the NOTICE file distributed with
 * this work for additional information regarding copyright ownership.
 * The ASF licenses this file to You under the Apache License, Version 2.0
 * (the "License"); you may not use this file except in compliance with
 * the License.  You may obtain a copy of the License at
 *
 *      http://www.apache.org/licenses/LICENSE-2.0
 *
 * Unless required by applicable law or agreed to in writing, software
 * distributed under the License is distributed on an "AS IS" BASIS,
 * WITHOUT WARRANTIES OR CONDITIONS OF ANY KIND, either express or implied.
 * See the License for the specific language governing permissions and
 * limitations under the License.
 */

/* $Id$ */

package org.apache.fop.fonts;

import java.io.File;
import java.io.IOException;
import java.net.MalformedURLException;
import java.net.URL;
import java.util.List;

import javax.xml.transform.Source;
import javax.xml.transform.stream.StreamSource;

import org.apache.avalon.framework.configuration.Configuration;
import org.apache.avalon.framework.configuration.ConfigurationException;
import org.apache.commons.io.IOUtils;
import org.apache.commons.logging.Log;
import org.apache.commons.logging.LogFactory;

import org.apache.fop.apps.FOPException;
import org.apache.fop.fonts.autodetect.FontFileFinder;
import org.apache.fop.fonts.autodetect.FontInfoFinder;
import org.apache.fop.util.LogUtil;

/**
 * An abstract FontInfo configurator
 */
public class FontInfoConfigurator {
    /** logger instance */
    protected static final Log log = LogFactory.getLog(FontInfoConfigurator.class);

    private Configuration cfg;
    private FontManager fontManager;
    private FontResolver fontResolver;
    private FontEventListener listener;
    private boolean strict;

    /**
     * Main constructor
     * @param cfg the configuration object
     * @param fontManager the font manager
     * @param fontResolver the font resolver
     * @param listener the font event listener
     * @param strict true if an Exception should be thrown if an error is found.
     */
    public FontInfoConfigurator(Configuration cfg, FontManager fontManager,
            FontResolver fontResolver, FontEventListener listener, boolean strict) {
        this.cfg = cfg;
        this.fontManager = fontManager;
        this.fontResolver = fontResolver;
        this.listener = listener;
        this.strict = strict;
    }

    /**
     * Initializes font info settings from the user configuration
     * @param fontInfoList a font info list
     * @throws FOPException if an exception occurs while processing the configuration
     */
    public void configure(List/*<EmbedFontInfo>*/ fontInfoList) throws FOPException {
        Configuration fontsCfg = cfg.getChild("fonts", false);
        if (fontsCfg != null) {
            long start = 0;
            if (log.isDebugEnabled()) {
                log.debug("Starting font configuration...");
                start = System.currentTimeMillis();
            }

            FontAdder fontAdder = new FontAdder(fontManager, fontResolver, listener);

            // native o/s search (autodetect) configuration
            boolean autodetectFonts = (fontsCfg.getChild("auto-detect", false) != null);
            if (autodetectFonts) {
                FontDetector fontDetector = new FontDetector(fontManager, fontAdder, strict);
                fontDetector.detect(fontInfoList);
            }

            // Add configured directories to FontInfo list
            addDirectories(fontsCfg, fontAdder, fontInfoList);

            // Add fonts from configuration to FontInfo list
            addFonts(fontsCfg, fontManager.getFontCache(), fontInfoList);

            // Update referenced fonts (fonts which are not to be embedded)
            fontManager.updateReferencedFonts(fontInfoList);

            // Renderer-specific referenced fonts
            Configuration referencedFontsCfg = fontsCfg.getChild("referenced-fonts", false);
            if (referencedFontsCfg != null) {
                FontTriplet.Matcher matcher = FontManagerConfigurator.createFontsMatcher(
                        referencedFontsCfg, strict);
                fontManager.updateReferencedFonts(fontInfoList, matcher);
            }

            // Update font cache if it has changed
            fontManager.saveCache();

            if (log.isDebugEnabled()) {
                log.debug("Finished font configuration in "
                        + (System.currentTimeMillis() - start) + "ms");
            }
        }
    }

    private void addDirectories(Configuration fontsCfg,
            FontAdder fontAdder, List/*<URL>*/ fontInfoList) throws FOPException {
        // directory (multiple font) configuration
        Configuration[] directories = fontsCfg.getChildren("directory");
        for (int i = 0; i < directories.length; i++) {
            boolean recursive = directories[i].getAttributeAsBoolean("recursive", false);
            String directory = null;
            try {
                directory = directories[i].getValue();
            } catch (ConfigurationException e) {
                LogUtil.handleException(log, e, strict);
                continue;
            }
            if (directory == null) {
                LogUtil.handleException(log,
                        new FOPException("directory defined without value"), strict);
                continue;
            }

            // add fonts found in directory
            FontFileFinder fontFileFinder = new FontFileFinder(recursive ? -1 : 1);
            List/*<URL>*/ fontURLList;
            try {
                fontURLList = fontFileFinder.find(directory);
                fontAdder.add(fontURLList, fontInfoList);
            } catch (IOException e) {
                LogUtil.handleException(log, e, strict);
            }
        }
    }

    /**
     * Populates the font info list from the fonts configuration
     * @param fontsCfg a fonts configuration
     * @param fontCache a font cache
     * @param fontInfoList a font info list
     * @throws FOPException if an exception occurs while processing the configuration
     */
    protected void addFonts(Configuration fontsCfg, FontCache fontCache,
            List/*<EmbedFontInfo>*/ fontInfoList) throws FOPException {
        // font file (singular) configuration
        Configuration[] font = fontsCfg.getChildren("font");
        for (int i = 0; i < font.length; i++) {
            EmbedFontInfo embedFontInfo = getFontInfo(
                    font[i], fontCache);
            if (embedFontInfo != null) {
                fontInfoList.add(embedFontInfo);
            }
        }
    }

    private static void closeSource(Source src) {
        if (src instanceof StreamSource) {
            StreamSource streamSource = (StreamSource)src;
            IOUtils.closeQuietly(streamSource.getInputStream());
            IOUtils.closeQuietly(streamSource.getReader());
        }
    }

    /**
     * Returns a font info from a font node Configuration definition
     *
     * @param fontCfg Configuration object (font node)
     * @param fontCache the font cache (or null if it is disabled)
     * @return the embedded font info
     * @throws FOPException if something's wrong with the config data
     */
    protected EmbedFontInfo getFontInfo(
            Configuration fontCfg, FontCache fontCache)
                    throws FOPException {
        String metricsUrl = fontCfg.getAttribute("metrics-url", null);
        String embedUrl = fontCfg.getAttribute("embed-url", null);
        String subFont = fontCfg.getAttribute("sub-font", null);

        if (metricsUrl == null && embedUrl == null) {
            LogUtil.handleError(log,
                    "Font configuration without metric-url or embed-url attribute",
                    strict);
            return null;
        }
        if (strict) {
            //This section just checks early whether the URIs can be resolved
            //Stream are immediately closed again since they will never be used anyway
            if (embedUrl != null) {
                Source source = fontResolver.resolve(embedUrl);
                closeSource(source);
                if (source == null) {
                    LogUtil.handleError(log,
                            "Failed to resolve font with embed-url '" + embedUrl + "'", strict);
                    return null;
                }
            }
            if (metricsUrl != null) {
                Source source = fontResolver.resolve(metricsUrl);
                closeSource(source);
                if (source == null) {
                    LogUtil.handleError(log,
                            "Failed to resolve font with metric-url '" + metricsUrl + "'", strict);
                    return null;
                }
            }
        }

        Configuration[] tripletCfg = fontCfg.getChildren("font-triplet");

        // no font triplet info
        if (tripletCfg.length == 0) {
            LogUtil.handleError(log, "font without font-triplet", strict);

            File fontFile = FontCache.getFileFromUrls(new String[] {embedUrl, metricsUrl});
            URL fontUrl;
            try {
                fontUrl = fontFile.toURI().toURL();
            } catch (MalformedURLException e) {
                // Should never happen
                log.debug("Malformed Url: " + e.getMessage());
                return null;
            }
            if (fontFile != null) {
                FontInfoFinder finder = new FontInfoFinder();
                finder.setEventListener(listener);
                EmbedFontInfo[] infos = finder.find(fontUrl, fontResolver, fontCache);
                return infos[0]; //When subFont is set, only one font is returned
            } else {
                return null;
            }
        }

        List/*<FontTriplet>*/ tripletList = new java.util.ArrayList/*<FontTriplet>*/();
        for (int j = 0; j < tripletCfg.length; j++) {
            FontTriplet fontTriplet = getFontTriplet(tripletCfg[j]);
            tripletList.add(fontTriplet);
        }

        boolean useKerning = fontCfg.getAttributeAsBoolean("kerning", true);
<<<<<<< HEAD
        boolean useAdvanced = fontCfg.getAttributeAsBoolean("advanced", true);
        EncodingMode encodingMode = EncodingMode.valueOf(
=======
        EncodingMode encodingMode = EncodingMode.getEncodingMode(
>>>>>>> a27f21f0
                fontCfg.getAttribute("encoding-mode", EncodingMode.AUTO.getName()));
        EmbedFontInfo embedFontInfo
            = new EmbedFontInfo(metricsUrl, useKerning, useAdvanced, tripletList, embedUrl,
                                subFont);
        embedFontInfo.setEncodingMode(encodingMode);
        boolean skipCachedFont = false;
        if (fontCache != null) {
            if (!fontCache.containsFont(embedFontInfo)) {
                fontCache.addFont(embedFontInfo);
            } else {
                skipCachedFont = true;
            }
        }

        if (log.isDebugEnabled()) {
            String embedFile = embedFontInfo.getEmbedFile();
            log.debug( ( skipCachedFont ? "Skipping (cached) font " : "Adding font " )
                    + (embedFile != null ? embedFile + ", " : "")
                    + "metric file " + embedFontInfo.getMetricsFile());
            for (int j = 0; j < tripletList.size(); ++j) {
                FontTriplet triplet = (FontTriplet) tripletList.get(j);
                log.debug("  Font triplet "
                        + triplet.getName() + ", "
                        + triplet.getStyle() + ", "
                        + triplet.getWeight());
            }
        }
        return embedFontInfo;
    }

    /**
     * Creates a new FontTriplet given a triple Configuration
     *
     * @param tripletCfg a triplet configuration
     * @return a font triplet font key
     * @throws FOPException thrown if a FOP exception occurs
     */
    private FontTriplet getFontTriplet(Configuration tripletCfg) throws FOPException {
        try {
            String name = tripletCfg.getAttribute("name");
            if (name == null) {
                LogUtil.handleError(log, "font-triplet without name", strict);
                return null;
            }

            String weightStr = tripletCfg.getAttribute("weight");
            if (weightStr == null) {
                LogUtil.handleError(log, "font-triplet without weight", strict);
                return null;
            }
            int weight = FontUtil.parseCSS2FontWeight(FontUtil.stripWhiteSpace(weightStr));

            String style = tripletCfg.getAttribute("style");
            if (style == null) {
                LogUtil.handleError(log, "font-triplet without style", strict);
                return null;
            } else {
                style = FontUtil.stripWhiteSpace(style);
            }
            return FontInfo.createFontKey(name, style, weight);
        } catch (ConfigurationException e) {
            LogUtil.handleException(log, e, strict);
        }
        return null;
    }

}<|MERGE_RESOLUTION|>--- conflicted
+++ resolved
@@ -254,12 +254,8 @@
         }
 
         boolean useKerning = fontCfg.getAttributeAsBoolean("kerning", true);
-<<<<<<< HEAD
         boolean useAdvanced = fontCfg.getAttributeAsBoolean("advanced", true);
-        EncodingMode encodingMode = EncodingMode.valueOf(
-=======
         EncodingMode encodingMode = EncodingMode.getEncodingMode(
->>>>>>> a27f21f0
                 fontCfg.getAttribute("encoding-mode", EncodingMode.AUTO.getName()));
         EmbedFontInfo embedFontInfo
             = new EmbedFontInfo(metricsUrl, useKerning, useAdvanced, tripletList, embedUrl,
