--- conflicted
+++ resolved
@@ -41,6 +41,7 @@
         this.name = escapeName(name);
     }
 
+    private static final String ESCAPED_NAME_CHARS = "/()<>[]%#";
 
     /**
      * Escapes a PDF name. It adds the leading slash and escapes characters as necessary.
@@ -56,7 +57,8 @@
         }
         for (int i = (skipFirst ? 1 : 0), c = name.length(); i < c; i++) {
             char ch = name.charAt(i);
-            if (ch < 33 || ch > 126 || ch == 0x2F) {
+
+            if (ch < 33 || ch > 126 || ESCAPED_NAME_CHARS.indexOf(ch) >= 0) {
                 sb.append('#');
                 toHex(ch, sb);
             } else {
@@ -84,7 +86,6 @@
         return this.name;
     }
 
-<<<<<<< HEAD
     /**
      * Returns the name without the leading slash.
      * @return the name without the leading slash
@@ -126,26 +127,6 @@
         return cout.getCount();
     }
 
-=======
-    /** {@inheritDoc} */
-    protected int output(OutputStream stream) throws IOException {
-        CountingOutputStream cout = new CountingOutputStream(stream);
-        Writer writer = PDFDocument.getWriterFor(cout);
-        if (hasObjectNumber()) {
-            writer.write(getObjectID());
-        }
-
-        writer.write(toString());
-
-        if (hasObjectNumber()) {
-            writer.write("\nendobj\n");
-        }
-
-        writer.flush();
-        return cout.getCount();
-    }
-
->>>>>>> 6c827ad0
     /** {@inheritDoc} */
     public void outputInline(OutputStream out, Writer writer) throws IOException {
         if (hasObjectNumber()) {
