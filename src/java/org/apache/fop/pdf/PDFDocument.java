/*
 * Licensed to the Apache Software Foundation (ASF) under one or more
 * contributor license agreements.  See the NOTICE file distributed with
 * this work for additional information regarding copyright ownership.
 * The ASF licenses this file to You under the Apache License, Version 2.0
 * (the "License"); you may not use this file except in compliance with
 * the License.  You may obtain a copy of the License at
 *
 *      http://www.apache.org/licenses/LICENSE-2.0
 *
 * Unless required by applicable law or agreed to in writing, software
 * distributed under the License is distributed on an "AS IS" BASIS,
 * WITHOUT WARRANTIES OR CONDITIONS OF ANY KIND, either express or implied.
 * See the License for the specific language governing permissions and
 * limitations under the License.
 */

/* $Id$ */

package org.apache.fop.pdf;

// Java
import java.io.IOException;
import java.io.InputStream;
import java.io.OutputStream;
import java.io.UnsupportedEncodingException;
import java.io.Writer;
import java.security.MessageDigest;
import java.security.NoSuchAlgorithmException;
import java.text.DateFormat;
import java.text.SimpleDateFormat;
import java.util.ArrayList;
import java.util.Collections;
import java.util.Date;
import java.util.HashMap;
import java.util.Iterator;
import java.util.LinkedList;
import java.util.List;
import java.util.Map;

import org.apache.commons.logging.Log;
import org.apache.commons.logging.LogFactory;

/* image support modified from work of BoBoGi */
/* font support based on work by Takayuki Takeuchi */

/**
 * Class representing a PDF document.
 *
 * The document is built up by calling various methods and then finally
 * output to given filehandle using output method.
 *
 * A PDF document consists of a series of numbered objects preceded by a
 * header and followed by an xref table and trailer. The xref table
 * allows for quick access to objects by listing their character
 * positions within the document. For this reason the PDF document must
 * keep track of the character position of each object.  The document
 * also keeps direct track of the /Root, /Info and /Resources objects.
 *
 * Modified by Mark Lillywhite, mark-fop@inomial.com. The changes
 * involve: ability to output pages one-at-a-time in a streaming
 * fashion (rather than storing them all for output at the end);
 * ability to write the /Pages object after writing the rest
 * of the document; ability to write to a stream and flush
 * the object list; enhanced trailer output; cleanups.
 *
 */
public class PDFDocument {

<<<<<<< HEAD
    private static final Long LOCATION_PLACEHOLDER = new Long(0);
=======
    private static final Integer LOCATION_PLACEHOLDER = new Integer(0);
>>>>>>> 6c827ad0

    /** Integer constant to represent PDF 1.3 */
    public static final int PDF_VERSION_1_3 = 3;

    /** Integer constant to represent PDF 1.4 */
    public static final int PDF_VERSION_1_4 = 4;

    /** the encoding to use when converting strings to PDF commands */
    public static final String ENCODING = "ISO-8859-1";

    /** the counter for object numbering */
    protected int objectcount = 0;

    /** the logger instance */
    private Log log = LogFactory.getLog("org.apache.fop.pdf");

    /** the current character position */
<<<<<<< HEAD
    private long position = 0;

    /** character position of xref table */
    private long xref;
=======
    private int position = 0;

    /** character position of xref table */
    private int xref;
>>>>>>> 6c827ad0

    /** the character position of each object */
    private List location = new ArrayList();

    /** List of objects to write in the trailer */
    private List trailerObjects = new ArrayList();

    /** the objects themselves */
    private List objects = new LinkedList();

    /** Indicates what PDF version is active */
    private int pdfVersion = PDF_VERSION_1_4;

    /** Indicates which PDF profiles are active (PDF/A, PDF/X etc.) */
    private PDFProfile pdfProfile = new PDFProfile(this);

    /** the /Root object */
    private PDFRoot root;

    /** The root outline object */
    private PDFOutline outlineRoot = null;

    /** The /Pages object (mark-fop@inomial.com) */
    private PDFPages pages;

    /** the /Info object */
    private PDFInfo info;

    /** the /Resources object */
    private PDFResources resources;

    /** the document's encryption, if it exists */
    private PDFEncryption encryption;

    /** the colorspace (0=RGB, 1=CMYK) */
    private PDFDeviceColorSpace colorspace =
        new PDFDeviceColorSpace(PDFDeviceColorSpace.DEVICE_RGB);

    /** the counter for Pattern name numbering (e.g. 'Pattern1') */
    private int patternCount = 0;

    /** the counter for Shading name numbering */
    private int shadingCount = 0;

    /** the counter for XObject numbering */
    private int xObjectCount = 0;

    /** the {@link PDFXObject}s map */
    /* TODO: Should be modified (works only for image subtype) */
    private Map xObjectsMap = new HashMap();

    /** The {@link PDFFont} map */
    private Map fontMap = new HashMap();

    /** The {@link PDFFilter} map */
    private Map filterMap = new HashMap();

    /** List of {@link PDFGState}s. */
    private List gstates = new ArrayList();

    /** List of {@link PDFFunction}s. */
    private List functions = new ArrayList();

    /** List of {@link PDFShading}s. */
    private List shadings = new ArrayList();

    /** List of {@link PDFPattern}s. */
    private List patterns = new ArrayList();

    /** List of {@link PDFLink}s. */
    private List links = new ArrayList();

    /** List of {@link PDFDestination}s. */
    private List destinations;

    /** List of {@link PDFFileSpec}s. */
    private List filespecs = new ArrayList();

    /** List of {@link PDFGoToRemote}s. */
    private List gotoremotes = new ArrayList();

    /** List of {@link PDFGoTo}s. */
    private List gotos = new ArrayList();

    /** List of {@link PDFLaunch}es. */
    private List launches = new ArrayList();

    /**
     * The PDFDests object for the name dictionary.
     * Note: This object is not a list.
     */
    private PDFDests dests;

    private PDFFactory factory;

    private boolean encodingOnTheFly = true;

    /**
     * Creates an empty PDF document.
     *
     * The constructor creates a /Root and /Pages object to
     * track the document but does not write these objects until
     * the trailer is written. Note that the object ID of the
     * pages object is determined now, and the xref table is
     * updated later. This allows Pages to refer to their
     * Parent before we write it out.
     *
     * @param prod the name of the producer of this pdf document
     */
    public PDFDocument(String prod) {

        this.factory = new PDFFactory(this);

        /* create the /Root, /Info and /Resources objects */
        this.pages = getFactory().makePages();

        // Create the Root object
        this.root = getFactory().makeRoot(this.pages);

        // Create the Resources object
        this.resources = getFactory().makeResources();

        // Make the /Info record
        this.info = getFactory().makeInfo(prod);
    }

    /**
     * @return the integer representing the active PDF version
     *          (one of PDFDocument.PDF_VERSION_*)
     */
    public int getPDFVersion() {
        return this.pdfVersion;
    }

    /** @return the String representing the active PDF version */
    public String getPDFVersionString() {
        switch (getPDFVersion()) {
        case PDF_VERSION_1_3:
            return "1.3";
        case PDF_VERSION_1_4:
            return "1.4";
        default:
            throw new IllegalStateException("Unsupported PDF version selected");
        }
    }

    /** @return the PDF profile currently active. */
    public PDFProfile getProfile() {
        return this.pdfProfile;
    }

    /**
     * Returns the factory for PDF objects.
     *
     * @return the {@link PDFFactory} object
     */
    public PDFFactory getFactory() {
        return this.factory;
    }

    /**
     * Indicates whether stream encoding on-the-fly is enabled. If enabled
     * stream can be serialized without the need for a buffer to merely
     * calculate the stream length.
     *
     * @return <code>true</code> if on-the-fly encoding is enabled
     */
    public boolean isEncodingOnTheFly() {
        return this.encodingOnTheFly;
    }

    /**
     * Converts text to a byte array for writing to a PDF file.
     *
     * @param text text to convert/encode
     * @return the resulting <code>byte</code> array
     */
    public static byte[] encode(String text) {
        try {
            return text.getBytes(ENCODING);
        } catch (UnsupportedEncodingException uee) {
            return text.getBytes();
        }
    }

    /**
     * Creates and returns a Writer object wrapping the given OutputStream. The Writer is
     * buffered to reduce the number of calls to the encoding converter so don't forget
     * to <code>flush()</code> the Writer after use or before writing directly to the
     * underlying OutputStream.
     *
     * @param out the OutputStream to write to
     * @return the requested Writer
     */
    public static Writer getWriterFor(OutputStream out) {
        try {
            return new java.io.BufferedWriter(new java.io.OutputStreamWriter(out, ENCODING));
        } catch (UnsupportedEncodingException uee) {
            throw new Error("JVM doesn't support " + ENCODING + " encoding!");
        }
    }

    /**
     * Sets the producer of the document.
     *
     * @param producer string indicating application producing the PDF
     */
    public void setProducer(String producer) {
        this.info.setProducer(producer);
    }

    /**
      * Sets the creation date of the document.
      *
      * @param date Date to be stored as creation date in the PDF.
      */
    public void setCreationDate(Date date) {
        this.info.setCreationDate(date);
    }

    /**
      * Sets the creator of the document.
      *
      * @param creator string indicating application creating the document
      */
    public void setCreator(String creator) {
        this.info.setCreator(creator);
    }

    /**
     * Sets the filter map to use for filters in this document.
     *
     * @param map the map of filter lists for each stream type
     */
    public void setFilterMap(Map map) {
        this.filterMap = map;
    }

    /**
     * Returns the {@link PDFFilter}s map used for filters in this document.
     *
     * @return the map of filters being used
     */
    public Map getFilterMap() {
        return this.filterMap;
    }

    /**
     * Returns the {@link PDFPages} object associated with the root object.
     *
     * @return the {@link PDFPages} object
     */
    public PDFPages getPages() {
        return this.pages;
    }

    /**
     * Get the {@link PDFRoot} object for this document.
     *
     * @return the {@link PDFRoot} object
     */
    public PDFRoot getRoot() {
        return this.root;
    }

    /**
<<<<<<< HEAD
     * Makes sure a Lang entry has been set on the document catalog, setting it
     * to a default value if necessary. When accessibility is enabled the
     * language must be specified for any text element in the document.
     */
    public void enforceLanguageOnRoot() {
        if (root.getLanguage() == null) {
            String fallbackLanguage;
            if (getProfile().getPDFAMode().isPDFA1LevelA()) {
                //According to Annex B of ISO-19005-1:2005(E), section B.2
                fallbackLanguage = "x-unknown";
            } else {
                //No language has been set on the first page-sequence, so fall back to "en".
                fallbackLanguage = "en";
            }
            root.setLanguage(fallbackLanguage);
        }
    }

    /**
=======
>>>>>>> 6c827ad0
     * Get the {@link PDFInfo} object for this document.
     *
     * @return the {@link PDFInfo} object
     */
    public PDFInfo getInfo() {
        return this.info;
    }

    /**
     * Registers a {@link PDFObject} in this PDF document.
     * The object is assigned a new object number.
     *
     * @param obj {@link PDFObject} to add
     * @return the added {@link PDFObject} added (with its object number set)
     */
    public PDFObject registerObject(PDFObject obj) {
        assignObjectNumber(obj);
        addObject(obj);
        return obj;
    }

    /**
     * Assigns the {@link PDFObject} an object number,
     * and sets the parent of the {@link PDFObject} to this document.
     *
     * @param obj {@link PDFObject} to assign a number to
     */
    public void assignObjectNumber(PDFObject obj) {
        if (obj == null) {
            throw new NullPointerException("obj must not be null");
        }
        if (obj.hasObjectNumber()) {
            throw new IllegalStateException(
                "Error registering a PDFObject: "
                    + "PDFObject already has an object number");
        }
        PDFDocument currentParent = obj.getDocument();
        if (currentParent != null && currentParent != this) {
            throw new IllegalStateException(
                "Error registering a PDFObject: "
                    + "PDFObject already has a parent PDFDocument");
        }

        obj.setObjectNumber(++this.objectcount);

        if (currentParent == null) {
            obj.setDocument(this);
        }
    }

    /**
     * Adds a {@link PDFObject} to this document.
     * The object <em>MUST</em> have an object number assigned.
     *
     * @param obj {@link PDFObject} to add
     */
    public void addObject(PDFObject obj) {
        if (obj == null) {
            throw new NullPointerException("obj must not be null");
        }
        if (!obj.hasObjectNumber()) {
            throw new IllegalStateException(
                "Error adding a PDFObject: "
                    + "PDFObject doesn't have an object number");
        }

        //Add object to list
        this.objects.add(obj);

        //Add object to special lists where necessary
        if (obj instanceof PDFFunction) {
            this.functions.add(obj);
        }
        if (obj instanceof PDFShading) {
            final String shadingName = "Sh" + (++this.shadingCount);
            ((PDFShading)obj).setName(shadingName);
            this.shadings.add(obj);
        }
        if (obj instanceof PDFPattern) {
            final String patternName = "Pa" + (++this.patternCount);
            ((PDFPattern)obj).setName(patternName);
            this.patterns.add(obj);
        }
        if (obj instanceof PDFFont) {
            final PDFFont font = (PDFFont)obj;
            this.fontMap.put(font.getName(), font);
        }
        if (obj instanceof PDFGState) {
            this.gstates.add(obj);
        }
        if (obj instanceof PDFPage) {
            this.pages.notifyKidRegistered((PDFPage)obj);
        }
        if (obj instanceof PDFLaunch) {
            this.launches.add(obj);
        }
        if (obj instanceof PDFLink) {
            this.links.add(obj);
        }
        if (obj instanceof PDFFileSpec) {
            this.filespecs.add(obj);
        }
        if (obj instanceof PDFGoToRemote) {
            this.gotoremotes.add(obj);
        }
    }

    /**
     * Add trailer object.
     * Adds an object to the list of trailer objects.
     *
     * @param obj the PDF object to add
     */
    public void addTrailerObject(PDFObject obj) {
        this.trailerObjects.add(obj);

        if (obj instanceof PDFGoTo) {
            this.gotos.add(obj);
        }
    }

    /**
     * Apply the encryption filter to a PDFStream if encryption is enabled.
     *
     * @param stream PDFStream to encrypt
     */
    public void applyEncryption(AbstractPDFStream stream) {
        if (isEncryptionActive()) {
            this.encryption.applyFilter(stream);
        }
    }

    /**
     * Enables PDF encryption.
     *
     * @param params The encryption parameters for the pdf file
     */
    public void setEncryption(PDFEncryptionParams params) {
        getProfile().verifyEncryptionAllowed();
        this.encryption = PDFEncryptionManager.newInstance(++this.objectcount, params);
        if (this.encryption != null) {
            PDFObject pdfObject = (PDFObject)this.encryption;
            pdfObject.setDocument(this);
            addTrailerObject(pdfObject);
        } else {
            log.warn(
                "PDF encryption is unavailable. PDF will be "
                    + "generated without encryption.");
        }
    }

    /**
     * Indicates whether encryption is active for this PDF or not.
     *
     * @return boolean True if encryption is active
     */
    public boolean isEncryptionActive() {
        return this.encryption != null;
    }

    /**
     * Returns the active Encryption object.
     *
     * @return the Encryption object
     */
    public PDFEncryption getEncryption() {
        return this.encryption;
    }

    private Object findPDFObject(List list, PDFObject compare) {
        for (Iterator iter = list.iterator(); iter.hasNext();) {
            PDFObject obj = (PDFObject) iter.next();
            if (compare.contentEquals(obj)) {
                return obj;
            }
        }
        return null;
    }

    /**
     * Looks through the registered functions to see if one that is equal to
     * a reference object exists
     *
     * @param compare reference object
     * @return the function if it was found, null otherwise
     */
    protected PDFFunction findFunction(PDFFunction compare) {
        return (PDFFunction)findPDFObject(this.functions, compare);
    }

    /**
     * Looks through the registered shadings to see if one that is equal to
     * a reference object exists
     *
     * @param compare reference object
     * @return the shading if it was found, null otherwise
     */
    protected PDFShading findShading(PDFShading compare) {
        return (PDFShading)findPDFObject(this.shadings, compare);
    }

    /**
     * Find a previous pattern.
     * The problem with this is for tiling patterns the pattern
     * data stream is stored and may use up memory, usually this
     * would only be a small amount of data.
     *
     * @param compare reference object
     * @return the shading if it was found, null otherwise
     */
    protected PDFPattern findPattern(PDFPattern compare) {
        return (PDFPattern)findPDFObject(this.patterns, compare);
    }

    /**
     * Finds a font.
     *
     * @param fontname name of the font
     * @return PDFFont the requested font, null if it wasn't found
     */
    protected PDFFont findFont(String fontname) {
        return (PDFFont)this.fontMap.get(fontname);
    }

    /**
     * Finds a named destination.
     *
     * @param compare reference object to use as search template
     * @return the link if found, null otherwise
     */
    protected PDFDestination findDestination(PDFDestination compare) {
        int index = getDestinationList().indexOf(compare);
        if (index >= 0) {
            return (PDFDestination)getDestinationList().get(index);
        } else {
            return null;
        }
    }

    /**
     * Finds a link.
     *
     * @param compare reference object to use as search template
     * @return the link if found, null otherwise
     */
    protected PDFLink findLink(PDFLink compare) {
        return (PDFLink)findPDFObject(this.links, compare);
    }

    /**
     * Finds a file spec.
     *
     * @param compare reference object to use as search template
     * @return the file spec if found, null otherwise
     */
    protected PDFFileSpec findFileSpec(PDFFileSpec compare) {
        return (PDFFileSpec)findPDFObject(this.filespecs, compare);
    }

    /**
     * Finds a goto remote.
     *
     * @param compare reference object to use as search template
     * @return the goto remote if found, null otherwise
     */
    protected PDFGoToRemote findGoToRemote(PDFGoToRemote compare) {
        return (PDFGoToRemote)findPDFObject(this.gotoremotes, compare);
    }

    /**
     * Finds a goto.
     *
     * @param compare reference object to use as search template
     * @return the goto if found, null otherwise
     */
    protected PDFGoTo findGoTo(PDFGoTo compare) {
        return (PDFGoTo)findPDFObject(this.gotos, compare);
    }

    /**
     * Finds a launch.
     *
     * @param compare reference object to use as search template
     * @return the launch if found, null otherwise
     */
    protected PDFLaunch findLaunch(PDFLaunch compare) {
        return (PDFLaunch) findPDFObject(this.launches, compare);
    }

    /**
     * Looks for an existing GState to use
     *
     * @param wanted requested features
     * @param current currently active features
     * @return the GState if found, null otherwise
     */
    protected PDFGState findGState(PDFGState wanted, PDFGState current) {
        PDFGState poss;
        Iterator iter = this.gstates.iterator();
        while (iter.hasNext()) {
            PDFGState avail = (PDFGState)iter.next();
            poss = new PDFGState();
            poss.addValues(current);
            poss.addValues(avail);
            if (poss.equals(wanted)) {
                return avail;
            }
        }
        return null;
    }

    /**
     * Returns the PDF color space object.
     *
     * @return the color space
     */
    public PDFDeviceColorSpace getPDFColorSpace() {
        return this.colorspace;
    }

    /**
     * Returns the color space.
     *
     * @return the color space
     */
    public int getColorSpace() {
        return getPDFColorSpace().getColorSpace();
    }

    /**
     * Set the color space.
     * This is used when creating gradients.
     *
     * @param theColorspace the new color space
     */
    public void setColorSpace(int theColorspace) {
        this.colorspace.setColorSpace(theColorspace);
    }

    /**
     * Returns the font map for this document.
     *
     * @return the map of fonts used in this document
     */
    public Map getFontMap() {
        return this.fontMap;
    }

    /**
     * Resolve a URI.
     *
     * @param uri the uri to resolve
     * @throws java.io.FileNotFoundException if the URI could not be resolved
     * @return the InputStream from the URI.
     */
    protected InputStream resolveURI(String uri)
        throws java.io.FileNotFoundException {
        try {
            /* TODO: Temporary hack to compile, improve later */
            return new java.net.URL(uri).openStream();
        } catch (Exception e) {
            throw new java.io.FileNotFoundException(
                "URI could not be resolved (" + e.getMessage() + "): " + uri);
        }
    }

    /**
     * Get an image from the image map.
     *
     * @param key the image key to look for
     * @return the image or PDFXObject for the key if found
     * @deprecated Use getXObject instead (so forms are treated in the same way)
     */
    public PDFImageXObject getImage(String key) {
        return (PDFImageXObject)this.xObjectsMap.get(key);
    }

    /**
     * Get an XObject from the image map.
     *
     * @param key the XObject key to look for
     * @return the PDFXObject for the key if found
     */
    public PDFXObject getXObject(String key) {
        return (PDFXObject)this.xObjectsMap.get(key);
    }

    /**
     * Gets the PDFDests object (which represents the /Dests entry).
     *
     * @return the PDFDests object (which represents the /Dests entry).
     */
    public PDFDests getDests() {
        return this.dests;
    }

    /**
     * Adds a destination to the document.
     * @param destination the destination object
     */
    public void addDestination(PDFDestination destination) {
        if (this.destinations == null) {
            this.destinations = new ArrayList();
        }
        this.destinations.add(destination);
    }

    /**
     * Gets the list of named destinations.
     *
     * @return the list of named destinations.
     */
    public List getDestinationList() {
        if (hasDestinations()) {
            return this.destinations;
        } else {
            return Collections.EMPTY_LIST;
        }
    }

    /**
     * Gets whether the document has named destinations.
     *
     * @return whether the document has named destinations.
     */
    public boolean hasDestinations() {
        return this.destinations != null && !this.destinations.isEmpty();
    }

    /**
     * Add an image to the PDF document.
     * This adds an image to the PDF objects.
     * If an image with the same key already exists it will return the
     * old {@link PDFXObject}.
     *
     * @param res the PDF resource context to add to, may be null
     * @param img the PDF image to add
     * @return the PDF XObject that references the PDF image data
     */
    public PDFImageXObject addImage(PDFResourceContext res, PDFImage img) {
        // check if already created
        String key = img.getKey();
        PDFImageXObject xObject = (PDFImageXObject)this.xObjectsMap.get(key);
        if (xObject != null) {
            if (res != null) {
                res.getPDFResources().addXObject(xObject);
            }
            return xObject;
        }

        // setup image
        img.setup(this);
        // create a new XObject
        xObject = new PDFImageXObject(++this.xObjectCount, img);
        registerObject(xObject);
        this.resources.addXObject(xObject);
        if (res != null) {
            res.getPDFResources().addXObject(xObject);
        }
        this.xObjectsMap.put(key, xObject);
        return xObject;
    }

    /**
     * Add a form XObject to the PDF document.
     * This adds a Form XObject to the PDF objects.
     * If a Form XObject with the same key already exists it will return the
     * old {@link PDFFormXObject}.
     *
     * @param res the PDF resource context to add to, may be null
     * @param cont the PDF Stream contents of the Form XObject
     * @param formres a reference to the PDF Resources for the Form XObject data
     * @param key the key for the object
     * @return the PDF Form XObject that references the PDF data
     */
    public PDFFormXObject addFormXObject(
        PDFResourceContext res,
        PDFStream cont,
        PDFReference formres,
        String key) {

        // check if already created
        PDFFormXObject xObject = (PDFFormXObject)xObjectsMap.get(key);
        if (xObject != null) {
            if (res != null) {
                res.getPDFResources().addXObject(xObject);
            }
            return xObject;
        }

        xObject = new PDFFormXObject(
                ++this.xObjectCount,
                cont,
                formres);
        registerObject(xObject);
        this.resources.addXObject(xObject);
        if (res != null) {
            res.getPDFResources().addXObject(xObject);
        }
        this.xObjectsMap.put(key, xObject);
        return xObject;
    }

    /**
     * Get the root Outlines object. This method does not write
     * the outline to the PDF document, it simply creates a
     * reference for later.
     *
     * @return the PDF Outline root object
     */
    public PDFOutline getOutlineRoot() {
        if (this.outlineRoot != null) {
            return this.outlineRoot;
        }

        this.outlineRoot = new PDFOutline(null, null, true);
        assignObjectNumber(this.outlineRoot);
        addTrailerObject(this.outlineRoot);
        this.root.setRootOutline(this.outlineRoot);
        return this.outlineRoot;
    }

    /**
     * Get the /Resources object for the document
     *
     * @return the /Resources object
     */
    public PDFResources getResources() {
        return this.resources;
    }

    /**
     * Ensure there is room in the locations xref for the number of
     * objects that have been created.
     * @param objidx    the object's index
     * @param position  the position
     */
<<<<<<< HEAD
    private void setLocation(int objidx, long position) {
        while (this.location.size() <= objidx) {
            this.location.add(LOCATION_PLACEHOLDER);
        }
        this.location.set(objidx, new Long(position));
=======
    private void setLocation(int objidx, int position) {
        while (this.location.size() <= objidx) {
            this.location.add(LOCATION_PLACEHOLDER);
        }
        this.location.set(objidx, new Integer(position));
>>>>>>> 6c827ad0
    }

    /**
     * Writes out the entire document
     *
     * @param stream the OutputStream to output the document to
     * @throws IOException if there is an exception writing to the output stream
     */
    public void output(OutputStream stream) throws IOException {
        //Write out objects until the list is empty. This approach (used with a
        //LinkedList) allows for output() methods to create and register objects
        //on the fly even during serialization.
        while (this.objects.size() > 0) {
            /* Retrieve first */
            PDFObject object = (PDFObject)this.objects.remove(0);
            /*
             * add the position of this object to the list of object
             * locations
             */
            setLocation(object.getObjectNumber() - 1, this.position);

            /*
             * output the object and increment the character position
             * by the object's length
             */
            this.position += object.output(stream);
        }

        //Clear all objects written to the file
        //this.objects.clear();
    }

    /**
     * Write the PDF header.
     *
     * This method must be called prior to formatting
     * and outputting AreaTrees.
     *
     * @param stream the OutputStream to write the header to
     * @throws IOException if there is an exception writing to the output stream
     */
    public void outputHeader(OutputStream stream) throws IOException {
        this.position = 0;

        getProfile().verifyPDFVersion();

        byte[] pdf = encode("%PDF-" + getPDFVersionString() + "\n");
        stream.write(pdf);
        this.position += pdf.length;

        // output a binary comment as recommended by the PDF spec (3.4.1)
        byte[] bin = {
                (byte)'%',
                (byte)0xAA,
                (byte)0xAB,
                (byte)0xAC,
                (byte)0xAD,
                (byte)'\n' };
        stream.write(bin);
        this.position += bin.length;
    }

    /** @return the "ID" entry for the file trailer */
    protected String getIDEntry() {
        try {
            MessageDigest digest = MessageDigest.getInstance("MD5");
            DateFormat df = new SimpleDateFormat("yyyy'-'MM'-'dd'T'HH':'mm':'ss'.'SSS");
            digest.update(encode(df.format(new Date())));
            //Ignoring the filename here for simplicity even though it's recommended by the PDF spec
            digest.update(encode(String.valueOf(this.position)));
            digest.update(getInfo().toPDF());
            byte[] res = digest.digest();
            String s = PDFText.toHex(res);
            return "/ID [" + s + " " + s + "]";
        } catch (NoSuchAlgorithmException e) {
            if (getProfile().isIDEntryRequired()) {
                throw new UnsupportedOperationException("MD5 not available: " + e.getMessage());
            } else {
                return ""; //Entry is optional if PDF/A or PDF/X are not active
            }
        }
    }

    /**
     * Write the trailer
     *
     * @param stream the OutputStream to write the trailer to
     * @throws IOException if there is an exception writing to the output stream
     */
    public void outputTrailer(OutputStream stream) throws IOException {
        if (hasDestinations()) {
            Collections.sort(this.destinations, new DestinationComparator());
            this.dests = getFactory().makeDests(this.destinations);
            if (this.root.getNames() == null) {
                this.root.setNames(getFactory().makeNames());
            }
            this.root.getNames().setDests(dests);
        }
        output(stream);
        for (int count = 0; count < this.trailerObjects.size(); count++) {
            PDFObject o = (PDFObject)this.trailerObjects.get(count);
            this.location.set(
                o.getObjectNumber() - 1,
                new Long(this.position));
            this.position += o.output(stream);
        }
        /* output the xref table and increment the character position
          by the table's length */
        this.position += outputXref(stream);

        /* construct the trailer */
        StringBuffer pdf = new StringBuffer(128);
        pdf.append("trailer\n<<\n/Size ")
                .append(this.objectcount + 1)
                .append("\n/Root ")
                .append(this.root.referencePDF())
                .append("\n/Info ")
                .append(this.info.referencePDF())
                .append('\n');

        if (this.isEncryptionActive()) {
            pdf.append(this.encryption.getTrailerEntry());
        } else {
            pdf.append(this.getIDEntry());
        }

        pdf.append("\n>>\nstartxref\n")
                .append(this.xref)
                .append("\n%%EOF\n");

        /* write the trailer */
        stream.write(encode(pdf.toString()));
    }

    /**
     * Write the xref table
     *
     * @param stream the OutputStream to write the xref table to
     * @return the number of characters written
     * @throws IOException in case of an error writing the result to
     *          the parameter stream
     */
    private int outputXref(OutputStream stream) throws IOException {

        /* remember position of xref table */
        this.xref = this.position;

        /* construct initial part of xref */
        StringBuffer pdf = new StringBuffer(128);
        pdf.append("xref\n0 ");
        pdf.append(this.objectcount + 1);
        pdf.append("\n0000000000 65535 f \n");

        String s, loc;
        for (int count = 0; count < this.location.size(); count++) {
            final String padding = "0000000000";
            s = this.location.get(count).toString();
<<<<<<< HEAD
            if (s.length() > 10) {
                throw new IOException("PDF file too large. PDF cannot grow beyond approx. 9.3GB.");
            }
=======
>>>>>>> 6c827ad0

            /* contruct xref entry for object */
            loc = padding.substring(s.length()) + s;

            /* append to xref table */
            pdf = pdf.append(loc).append(" 00000 n \n");
        }

        /* write the xref table and return the character length */
        byte[] pdfBytes = encode(pdf.toString());
        stream.write(pdfBytes);
        return pdfBytes.length;
    }

}<|MERGE_RESOLUTION|>--- conflicted
+++ resolved
@@ -67,11 +67,7 @@
  */
 public class PDFDocument {
 
-<<<<<<< HEAD
     private static final Long LOCATION_PLACEHOLDER = new Long(0);
-=======
-    private static final Integer LOCATION_PLACEHOLDER = new Integer(0);
->>>>>>> 6c827ad0
 
     /** Integer constant to represent PDF 1.3 */
     public static final int PDF_VERSION_1_3 = 3;
@@ -89,20 +85,13 @@
     private Log log = LogFactory.getLog("org.apache.fop.pdf");
 
     /** the current character position */
-<<<<<<< HEAD
     private long position = 0;
 
     /** character position of xref table */
     private long xref;
-=======
-    private int position = 0;
-
-    /** character position of xref table */
-    private int xref;
->>>>>>> 6c827ad0
 
     /** the character position of each object */
-    private List location = new ArrayList();
+    private List<Long> location = new ArrayList<Long>();
 
     /** List of objects to write in the trailer */
     private List trailerObjects = new ArrayList();
@@ -135,8 +124,8 @@
     private PDFEncryption encryption;
 
     /** the colorspace (0=RGB, 1=CMYK) */
-    private PDFDeviceColorSpace colorspace =
-        new PDFDeviceColorSpace(PDFDeviceColorSpace.DEVICE_RGB);
+    private PDFDeviceColorSpace colorspace
+        = new PDFDeviceColorSpace(PDFDeviceColorSpace.DEVICE_RGB);
 
     /** the counter for Pattern name numbering (e.g. 'Pattern1') */
     private int patternCount = 0;
@@ -366,7 +355,6 @@
     }
 
     /**
-<<<<<<< HEAD
      * Makes sure a Lang entry has been set on the document catalog, setting it
      * to a default value if necessary. When accessibility is enabled the
      * language must be specified for any text element in the document.
@@ -386,8 +374,6 @@
     }
 
     /**
-=======
->>>>>>> 6c827ad0
      * Get the {@link PDFInfo} object for this document.
      *
      * @return the {@link PDFInfo} object
@@ -761,6 +747,7 @@
      * @return the image or PDFXObject for the key if found
      * @deprecated Use getXObject instead (so forms are treated in the same way)
      */
+    @Deprecated
     public PDFImageXObject getImage(String key) {
         return (PDFImageXObject)this.xObjectsMap.get(key);
     }
@@ -925,19 +912,11 @@
      * @param objidx    the object's index
      * @param position  the position
      */
-<<<<<<< HEAD
     private void setLocation(int objidx, long position) {
         while (this.location.size() <= objidx) {
             this.location.add(LOCATION_PLACEHOLDER);
         }
-        this.location.set(objidx, new Long(position));
-=======
-    private void setLocation(int objidx, int position) {
-        while (this.location.size() <= objidx) {
-            this.location.add(LOCATION_PLACEHOLDER);
-        }
-        this.location.set(objidx, new Integer(position));
->>>>>>> 6c827ad0
+        this.location.set(objidx, position);
     }
 
     /**
@@ -1039,9 +1018,7 @@
         output(stream);
         for (int count = 0; count < this.trailerObjects.size(); count++) {
             PDFObject o = (PDFObject)this.trailerObjects.get(count);
-            this.location.set(
-                o.getObjectNumber() - 1,
-                new Long(this.position));
+            setLocation(o.getObjectNumber() - 1, this.position);
             this.position += o.output(stream);
         }
         /* output the xref table and increment the character position
@@ -1095,12 +1072,9 @@
         for (int count = 0; count < this.location.size(); count++) {
             final String padding = "0000000000";
             s = this.location.get(count).toString();
-<<<<<<< HEAD
             if (s.length() > 10) {
                 throw new IOException("PDF file too large. PDF cannot grow beyond approx. 9.3GB.");
             }
-=======
->>>>>>> 6c827ad0
 
             /* contruct xref entry for object */
             loc = padding.substring(s.length()) + s;
