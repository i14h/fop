/*
 * Licensed to the Apache Software Foundation (ASF) under one or more
 * contributor license agreements.  See the NOTICE file distributed with
 * this work for additional information regarding copyright ownership.
 * The ASF licenses this file to You under the Apache License, Version 2.0
 * (the "License"); you may not use this file except in compliance with
 * the License.  You may obtain a copy of the License at
 *
 *      http://www.apache.org/licenses/LICENSE-2.0
 *
 * Unless required by applicable law or agreed to in writing, software
 * distributed under the License is distributed on an "AS IS" BASIS,
 * WITHOUT WARRANTIES OR CONDITIONS OF ANY KIND, either express or implied.
 * See the License for the specific language governing permissions and
 * limitations under the License.
 */

/* $Id$ */

package org.apache.fop.render.afp.extensions;

import org.xml.sax.Attributes;
import org.xml.sax.Locator;

import org.apache.fop.apps.FOPException;
import org.apache.fop.fo.Constants;
import org.apache.fop.fo.FONode;
import org.apache.fop.fo.PropertyList;
import org.apache.fop.fo.extensions.ExtensionAttachment;

/**
<<<<<<< HEAD
 * This class faciliates extraction of elements from formatted objects based on
=======
 * This class extends the org.apache.fop.extensions.ExtensionObj class. The
 * object facilitates extraction of elements from formatted objects based on
>>>>>>> b8984bb8
 * the static list as defined in the AFPElementMapping implementation.
 */
public class AFPPageSetupElement extends AbstractAFPExtensionObject {

    private static final String ATT_SRC = "src";

    /**
     * Constructs an AFP object (called by Maker).
     *
     * @param parent the parent formatting object
     * @param name the name of the afp element
     */
    public AFPPageSetupElement(FONode parent, String name) {
        super(parent, name);
    }

    private AFPPageSetup getPageSetupAttachment() {
        return (AFPPageSetup)getExtensionAttachment();
    }

    /** {@inheritDoc} */
    @Override
    protected void startOfNode() throws FOPException {
        super.startOfNode();
        if (AFPElementMapping.TAG_LOGICAL_ELEMENT.equals(getLocalName())) {
            if (parent.getNameId() != Constants.FO_SIMPLE_PAGE_MASTER
                    && parent.getNameId() != Constants.FO_PAGE_SEQUENCE) {
                invalidChildError(getLocator(), parent.getName(), getNamespaceURI(), getName(),
                    "rule.childOfPageSequenceOrSPM");
            }
        } else {
            if (parent.getNameId() != Constants.FO_SIMPLE_PAGE_MASTER
                    && parent.getNameId() != Constants.FO_PAGE_SEQUENCE
                    && parent.getNameId() != Constants.FO_DECLARATIONS) {
                invalidChildError(getLocator(), parent.getName(), getNamespaceURI(), getName(),
                    "rule.childOfSPMorPSorDeclarations");
            }
        }
    }

    /** {@inheritDoc} */
    @Override
    protected void characters(char[] data, int start, int length,
                                 PropertyList pList, Locator locator) throws FOPException {
        StringBuffer sb = new StringBuffer();
        AFPPageSetup pageSetup = getPageSetupAttachment();
        if (pageSetup.getContent() != null) {
            sb.append(pageSetup.getContent());
        }
        sb.append(data, start, length);
        pageSetup.setContent(sb.toString());
    }

    /** {@inheritDoc} */
    @Override
    public void processNode(String elementName, Locator locator,
                            Attributes attlist, PropertyList propertyList)
                                throws FOPException {
        super.processNode(elementName, locator, attlist, propertyList);
        AFPPageSetup pageSetup = getPageSetupAttachment();
        if (AFPElementMapping.INCLUDE_PAGE_SEGMENT.equals(elementName)) {
            String attr = attlist.getValue(ATT_SRC);
            if (attr != null && attr.length() > 0) {
                pageSetup.setValue(attr);
            } else {
                missingPropertyError(ATT_SRC);
            }
        } else if (AFPElementMapping.TAG_LOGICAL_ELEMENT.equals(elementName)) {
            String attr = attlist.getValue(AFPPageSetup.ATT_VALUE);
            if (attr != null && attr.length() > 0) {
                pageSetup.setValue(attr);
            } else {
                missingPropertyError(AFPPageSetup.ATT_VALUE);
            }
        }
        String placement = attlist.getValue(AFPPageSetup.ATT_PLACEMENT);
        if (placement != null && placement.length() > 0) {
            pageSetup.setPlacement(ExtensionPlacement.fromXMLValue(placement));
        }
    }

    /** {@inheritDoc} */
    @Override
    protected ExtensionAttachment instantiateExtensionAttachment() {
        return new AFPPageSetup(getLocalName());
    }
}<|MERGE_RESOLUTION|>--- conflicted
+++ resolved
@@ -29,12 +29,8 @@
 import org.apache.fop.fo.extensions.ExtensionAttachment;
 
 /**
-<<<<<<< HEAD
- * This class faciliates extraction of elements from formatted objects based on
-=======
  * This class extends the org.apache.fop.extensions.ExtensionObj class. The
  * object facilitates extraction of elements from formatted objects based on
->>>>>>> b8984bb8
  * the static list as defined in the AFPElementMapping implementation.
  */
 public class AFPPageSetupElement extends AbstractAFPExtensionObject {
