--- conflicted
+++ resolved
@@ -33,15 +33,6 @@
  */
 public class AFPElementMapping extends ElementMapping {
 
-<<<<<<< HEAD
-=======
-    /** page element */
-    public static final String PAGE = "page";
-
-    /** page group element */
-//    public static final String PAGE_GROUP = "page-group";
-
->>>>>>> 6c827ad0
     /** tag logical element */
     public static final String TAG_LOGICAL_ELEMENT = "tag-logical-element";
 
@@ -57,13 +48,8 @@
     /** NOP */
     public static final String NO_OPERATION = "no-operation";
 
-<<<<<<< HEAD
     /** IMM: Invoke Medium Map (on fo:page-sequence) */
     public static final String INVOKE_MEDIUM_MAP = "invoke-medium-map";
-=======
-    /** resource information (name, level, dest) */
-//    public static final String RESOURCE_INFO = "resource-info";
->>>>>>> 6c827ad0
 
     /**
      * The namespace used for AFP extensions
@@ -87,15 +73,7 @@
     protected void initialize() {
 
         if (foObjs == null) {
-            super.foObjs = new java.util.HashMap();
-<<<<<<< HEAD
-=======
-            foObjs.put(PAGE, new AFPPageSetupMaker());
-//            foObjs.put(
-//              PAGE_GROUP,
-//              new AFPPageGroupMaker()
-//            );
->>>>>>> 6c827ad0
+            super.foObjs = new java.util.HashMap<String, Maker>();
             foObjs.put(
                 TAG_LOGICAL_ELEMENT,
                 new AFPTagLogicalElementMaker());
@@ -111,15 +89,9 @@
             foObjs.put(
                 NO_OPERATION,
                 new AFPNoOperationMaker());
-<<<<<<< HEAD
             foObjs.put(
                 INVOKE_MEDIUM_MAP,
                 new AFPInvokeMediumMapMaker());
-=======
-//           foObjs.put(
-//               RESOURCE_INFO,
-//               new AFPResourceInfoMaker());
->>>>>>> 6c827ad0
         }
     }
 
@@ -131,7 +103,7 @@
 
     static class AFPIncludePageSegmentMaker extends ElementMapping.Maker {
         public FONode make(FONode parent) {
-            return new AFPPageSetupElement(parent, INCLUDE_PAGE_SEGMENT);
+            return new AFPPageSegmentElement(parent, INCLUDE_PAGE_SEGMENT);
         }
     }
 
@@ -159,18 +131,4 @@
         }
     }
 
-<<<<<<< HEAD
-=======
-//    static class AFPResourceInfoMaker extends ElementMapping.Maker {
-//        public FONode make(FONode parent) {
-//            return new AFPResourceInfoElement(parent);
-//        }
-//    }
-
-//    static class AFPPageGroupMaker extends ElementMapping.Maker {
-//        public FONode make(FONode parent) {
-//            return new AFPElement(parent, PAGE_GROUP);
-//        }
-//    }
->>>>>>> 6c827ad0
 }