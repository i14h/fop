--- conflicted
+++ resolved
@@ -53,11 +53,9 @@
 import org.apache.xmlgraphics.image.loader.impl.ImageRendered;
 import org.apache.xmlgraphics.image.loader.impl.ImageXMLDOM;
 import org.apache.xmlgraphics.image.loader.util.ImageUtil;
-
-<<<<<<< HEAD
+import org.apache.xmlgraphics.util.UnitConv;
+
 import org.apache.fop.ResourceEventProducer;
-=======
->>>>>>> 6c827ad0
 import org.apache.fop.apps.FOPException;
 import org.apache.fop.apps.FOUserAgent;
 import org.apache.fop.apps.FopFactoryConfigurator;
@@ -71,10 +69,6 @@
 import org.apache.fop.area.inline.TextArea;
 import org.apache.fop.area.inline.WordArea;
 import org.apache.fop.datatypes.URISpecification;
-<<<<<<< HEAD
-=======
-import org.apache.fop.events.ResourceEventProducer;
->>>>>>> 6c827ad0
 import org.apache.fop.fo.Constants;
 import org.apache.fop.fonts.Font;
 import org.apache.fop.fonts.FontCollection;
@@ -300,14 +294,10 @@
 
         this.currentPageViewport = pageViewport;
         try {
-<<<<<<< HEAD
             PageBoundaries boundaries = new PageBoundaries(
                     pageViewport.getViewArea().getSize(), pageViewport.getForeignAttributes());
             Rectangle bounds = boundaries.getCropBox();
             Rectangle bleedBox = boundaries.getBleedBox();
-=======
-            Rectangle2D bounds = pageViewport.getViewArea();
->>>>>>> 6c827ad0
             this.pageWidth = (int) Math.round(bounds.getWidth() / 1000f);
             this.pageHeight = (int) Math.round(bounds.getHeight() / 1000f);
 
@@ -316,7 +306,6 @@
                             + " (pageWidth " + pageWidth + ", pageHeight "
                             + pageHeight + ")");
 
-<<<<<<< HEAD
             // set scale factor
             double scaleX = scaleFactor;
             double scaleY = scaleFactor;
@@ -329,20 +318,13 @@
             }
 
             scaleX = scaleX
-                * (25.4f / FopFactoryConfigurator.DEFAULT_TARGET_RESOLUTION)
+                * (UnitConv.IN2MM / FopFactoryConfigurator.DEFAULT_TARGET_RESOLUTION)
                 / userAgent.getTargetPixelUnitToMillimeter();
             scaleY = scaleY
-                * (25.4f / FopFactoryConfigurator.DEFAULT_TARGET_RESOLUTION)
+                * (UnitConv.IN2MM / FopFactoryConfigurator.DEFAULT_TARGET_RESOLUTION)
                 / userAgent.getTargetPixelUnitToMillimeter();
             int bitmapWidth = (int) ((pageWidth * scaleX) + 0.5);
             int bitmapHeight = (int) ((pageHeight * scaleY) + 0.5);
-=======
-            double scale = scaleFactor
-                * (25.4f / FopFactoryConfigurator.DEFAULT_TARGET_RESOLUTION)
-                / userAgent.getTargetPixelUnitToMillimeter();
-            int bitmapWidth = (int) ((pageWidth * scale) + 0.5);
-            int bitmapHeight = (int) ((pageHeight * scale) + 0.5);
->>>>>>> 6c827ad0
 
 
             BufferedImage currentPageImage = getBufferedImage(bitmapWidth, bitmapHeight);
@@ -365,12 +347,8 @@
 
             // transform page based on scale factor supplied
             AffineTransform at = graphics.getTransform();
-<<<<<<< HEAD
             at.scale(scaleX, scaleY);
             at.translate(bounds.getMinX() / -1000f, bounds.getMinY() / -1000f);
-=======
-            at.scale(scale, scale);
->>>>>>> 6c827ad0
             graphics.setTransform(at);
 
             // draw page frame
@@ -559,7 +537,8 @@
     }
 
     /** {@inheritDoc} */
-    protected void drawBorderLine(float x1, float y1, float x2, float y2,
+    protected void drawBorderLine(                               // CSOK: ParameterNumber
+            float x1, float y1, float x2, float y2,
             boolean horz, boolean startOrBefore, int style, Color col) {
         Graphics2D g2d = state.getGraph();
         float width = x2 - x1;
