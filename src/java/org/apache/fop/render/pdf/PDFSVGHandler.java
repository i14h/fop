/*
 * Licensed to the Apache Software Foundation (ASF) under one or more
 * contributor license agreements.  See the NOTICE file distributed with
 * this work for additional information regarding copyright ownership.
 * The ASF licenses this file to You under the Apache License, Version 2.0
 * (the "License"); you may not use this file except in compliance with
 * the License.  You may obtain a copy of the License at
 *
 *      http://www.apache.org/licenses/LICENSE-2.0
 *
 * Unless required by applicable law or agreed to in writing, software
 * distributed under the License is distributed on an "AS IS" BASIS,
 * WITHOUT WARRANTIES OR CONDITIONS OF ANY KIND, either express or implied.
 * See the License for the specific language governing permissions and
 * limitations under the License.
 */

/* $Id$ */

package org.apache.fop.render.pdf;

import java.awt.Color;
import java.awt.geom.AffineTransform;
import java.io.IOException;
import java.io.OutputStream;
import java.util.Map;

import org.w3c.dom.Document;

import org.apache.avalon.framework.configuration.Configuration;
import org.apache.batik.bridge.BridgeContext;
import org.apache.batik.bridge.GVTBuilder;
import org.apache.batik.dom.svg.SVGDOMImplementation;
import org.apache.batik.gvt.GraphicsNode;
import org.apache.batik.util.SVGConstants;
import org.apache.commons.logging.Log;
import org.apache.commons.logging.LogFactory;

import org.apache.fop.apps.FOUserAgent;
import org.apache.fop.fonts.FontInfo;
import org.apache.fop.image.loader.batik.BatikUtil;
import org.apache.fop.pdf.PDFDocument;
import org.apache.fop.pdf.PDFPage;
import org.apache.fop.pdf.PDFResourceContext;
import org.apache.fop.render.AbstractGenericSVGHandler;
import org.apache.fop.render.ImageHandlerUtil;
import org.apache.fop.render.Renderer;
import org.apache.fop.render.RendererContext;
import org.apache.fop.render.RendererContextConstants;
import org.apache.fop.svg.PDFAElementBridge;
import org.apache.fop.svg.PDFBridgeContext;
import org.apache.fop.svg.PDFGraphics2D;
import org.apache.fop.svg.SVGEventProducer;
import org.apache.fop.svg.SVGUserAgent;

/**
 * PDF XML handler for SVG (uses Apache Batik).
 * This handler handles XML for foreign objects when rendering to PDF.
 * It renders SVG to the PDF document using the PDFGraphics2D.
 * The properties from the PDF renderer are subject to change.
 */
public class PDFSVGHandler extends AbstractGenericSVGHandler
            implements PDFRendererContextConstants {

    /** logging instance */
    private static Log log = LogFactory.getLog(PDFSVGHandler.class);

    /**
     * Get the pdf information from the render context.
     *
     * @param context the renderer context
     * @return the pdf information retrieved from the context
     */
    public static PDFInfo getPDFInfo(RendererContext context) {
        PDFInfo pdfi = new PDFInfo();
        pdfi.pdfDoc = (PDFDocument)context.getProperty(PDF_DOCUMENT);
        pdfi.outputStream = (OutputStream)context.getProperty(OUTPUT_STREAM);
        //pdfi.pdfState = (PDFState)context.getProperty(PDF_STATE);
        pdfi.pdfPage = (PDFPage)context.getProperty(PDF_PAGE);
        pdfi.pdfContext = (PDFResourceContext)context.getProperty(PDF_CONTEXT);
        //pdfi.currentStream = (PDFStream)context.getProperty(PDF_STREAM);
        pdfi.width = ((Integer)context.getProperty(WIDTH)).intValue();
        pdfi.height = ((Integer)context.getProperty(HEIGHT)).intValue();
        pdfi.fi = (FontInfo)context.getProperty(PDF_FONT_INFO);
        pdfi.currentFontName = (String)context.getProperty(PDF_FONT_NAME);
        pdfi.currentFontSize = ((Integer)context.getProperty(PDF_FONT_SIZE)).intValue();
        pdfi.currentXPosition = ((Integer)context.getProperty(XPOS)).intValue();
        pdfi.currentYPosition = ((Integer)context.getProperty(YPOS)).intValue();
        pdfi.cfg = (Configuration)context.getProperty(HANDLER_CONFIGURATION);
        Map foreign = (Map)context.getProperty(RendererContextConstants.FOREIGN_ATTRIBUTES);
        pdfi.paintAsBitmap = ImageHandlerUtil.isConversionModeBitmap(foreign);
        return pdfi;
    }

    /**
     * PDF information structure for drawing the XML document.
     */
    public static class PDFInfo {
        /** see PDF_DOCUMENT */
        public PDFDocument pdfDoc;                              // CSOK: VisibilityModifier
        /** see OUTPUT_STREAM */
<<<<<<< HEAD
        public OutputStream outputStream;                       // CSOK: VisibilityModifier
=======
        public OutputStream outputStream;
>>>>>>> 6c827ad0
        /** see PDF_PAGE */
        public PDFPage pdfPage;                                 // CSOK: VisibilityModifier
        /** see PDF_CONTEXT */
        public PDFResourceContext pdfContext;                   // CSOK: VisibilityModifier
        /** see PDF_STREAM */
        //public PDFStream currentStream;
        /** see PDF_WIDTH */
        public int width;                                       // CSOK: VisibilityModifier
        /** see PDF_HEIGHT */
        public int height;                                      // CSOK: VisibilityModifier
        /** see PDF_FONT_INFO */
        public FontInfo fi;                                     // CSOK: VisibilityModifier
        /** see PDF_FONT_NAME */
        public String currentFontName;                          // CSOK: VisibilityModifier
        /** see PDF_FONT_SIZE */
        public int currentFontSize;                             // CSOK: VisibilityModifier
        /** see PDF_XPOS */
        public int currentXPosition;                            // CSOK: VisibilityModifier
        /** see PDF_YPOS */
        public int currentYPosition;                            // CSOK: VisibilityModifier
        /** see PDF_HANDLER_CONFIGURATION */
        public Configuration cfg;                               // CSOK: VisibilityModifier
        /** true if SVG should be rendered as a bitmap instead of natively */
        public boolean paintAsBitmap;                           // CSOK: VisibilityModifier
    }

    /**
     * {@inheritDoc}
     */
    protected void renderSVGDocument(RendererContext context,
            Document doc) {
        PDFRenderer renderer = (PDFRenderer)context.getRenderer();
        PDFInfo pdfInfo = getPDFInfo(context);
        if (pdfInfo.paintAsBitmap) {
            try {
                super.renderSVGDocument(context, doc);
            } catch (IOException ioe) {
                SVGEventProducer eventProducer = SVGEventProducer.Provider.get(
                        context.getUserAgent().getEventBroadcaster());
                eventProducer.svgRenderingError(this, ioe, getDocumentURI(doc));
            }
            return;
        }
        int xOffset = pdfInfo.currentXPosition;
        int yOffset = pdfInfo.currentYPosition;

        FOUserAgent userAgent = context.getUserAgent();
        final float deviceResolution = userAgent.getTargetResolution();
        if (log.isDebugEnabled()) {
            log.debug("Generating SVG at " + deviceResolution + "dpi.");
        }

        final float uaResolution = userAgent.getSourceResolution();
        SVGUserAgent ua = new SVGUserAgent(userAgent, new AffineTransform());

        //Scale for higher resolution on-the-fly images from Batik
        double s = uaResolution / deviceResolution;
        AffineTransform resolutionScaling = new AffineTransform();
        resolutionScaling.scale(s, s);

        //Controls whether text painted by Batik is generated using text or path operations
        boolean strokeText = false;
        Configuration cfg = pdfInfo.cfg;
        if (cfg != null) {
            strokeText = cfg.getChild("stroke-text", true).getValueAsBoolean(strokeText);
        }

        BridgeContext ctx = new PDFBridgeContext(ua,
                (strokeText ? null : pdfInfo.fi),
                userAgent.getFactory().getImageManager(),
                userAgent.getImageSessionContext(),
                new AffineTransform());

        //Cloning SVG DOM as Batik attaches non-thread-safe facilities (like the CSS engine)
        //to it.
        Document clonedDoc = BatikUtil.cloneSVGDocument(doc);

        GraphicsNode root;
        try {
            GVTBuilder builder = new GVTBuilder();
            root = builder.build(ctx, clonedDoc);
        } catch (Exception e) {
            SVGEventProducer eventProducer = SVGEventProducer.Provider.get(
                    context.getUserAgent().getEventBroadcaster());
            eventProducer.svgNotBuilt(this, e, getDocumentURI(doc));
            return;
        }
        // get the 'width' and 'height' attributes of the SVG document
        float w = (float)ctx.getDocumentSize().getWidth() * 1000f;
        float h = (float)ctx.getDocumentSize().getHeight() * 1000f;

        float sx = pdfInfo.width / w;
        float sy = pdfInfo.height / h;

        //Scaling and translation for the bounding box of the image
        AffineTransform scaling = new AffineTransform(
                sx, 0, 0, sy, xOffset / 1000f, yOffset / 1000f);

        //Transformation matrix that establishes the local coordinate system for the SVG graphic
        //in relation to the current coordinate system
        AffineTransform imageTransform = new AffineTransform();
        imageTransform.concatenate(scaling);
        imageTransform.concatenate(resolutionScaling);

        /*
         * Clip to the svg area.
         * Note: To have the svg overlay (under) a text area then use
         * an fo:block-container
         */
        PDFContentGenerator generator = renderer.getGenerator();
        generator.comment("SVG setup");
        generator.saveGraphicsState();
        generator.setColor(Color.black, false);
        generator.setColor(Color.black, true);

        if (!scaling.isIdentity()) {
            generator.comment("viewbox");
            generator.add(CTMHelper.toPDFString(scaling, false) + " cm\n");
        }

        //SVGSVGElement svg = ((SVGDocument)doc).getRootElement();

        if (pdfInfo.pdfContext == null) {
            pdfInfo.pdfContext = pdfInfo.pdfPage;
        }
        PDFGraphics2D graphics = new PDFGraphics2D(true, pdfInfo.fi,
                pdfInfo.pdfDoc,
                pdfInfo.pdfContext, pdfInfo.pdfPage.referencePDF(),
                pdfInfo.currentFontName, pdfInfo.currentFontSize);
        graphics.setGraphicContext(new org.apache.xmlgraphics.java2d.GraphicContext());

        if (!resolutionScaling.isIdentity()) {
            generator.comment("resolution scaling for " + uaResolution
                        + " -> " + deviceResolution + "\n");
            generator.add(
                    CTMHelper.toPDFString(resolutionScaling, false) + " cm\n");
            graphics.scale(1 / s, 1 / s);
        }

        generator.comment("SVG start");

        //Save state and update coordinate system for the SVG image
        generator.getState().save();
        generator.getState().concatenate(imageTransform);

        //Now that we have the complete transformation matrix for the image, we can update the
        //transformation matrix for the AElementBridge.
        PDFAElementBridge aBridge = (PDFAElementBridge)ctx.getBridge(
                SVGDOMImplementation.SVG_NAMESPACE_URI, SVGConstants.SVG_A_TAG);
        aBridge.getCurrentTransform().setTransform(generator.getState().getTransform());

        graphics.setPaintingState(generator.getState());
        graphics.setOutputStream(pdfInfo.outputStream);
        try {
            root.paint(graphics);
            generator.add(graphics.getString());
        } catch (Exception e) {
            SVGEventProducer eventProducer = SVGEventProducer.Provider.get(
                    context.getUserAgent().getEventBroadcaster());
            eventProducer.svgRenderingError(this, e, getDocumentURI(doc));
        }
        generator.getState().restore();
        generator.restoreGraphicsState();
        generator.comment("SVG end");
    }

    /** {@inheritDoc} */
    public boolean supportsRenderer(Renderer renderer) {
        return (renderer instanceof PDFRenderer);
    }
}<|MERGE_RESOLUTION|>--- conflicted
+++ resolved
@@ -19,26 +19,14 @@
 
 package org.apache.fop.render.pdf;
 
-import java.awt.Color;
-import java.awt.geom.AffineTransform;
-import java.io.IOException;
 import java.io.OutputStream;
 import java.util.Map;
 
-import org.w3c.dom.Document;
-
 import org.apache.avalon.framework.configuration.Configuration;
-import org.apache.batik.bridge.BridgeContext;
-import org.apache.batik.bridge.GVTBuilder;
-import org.apache.batik.dom.svg.SVGDOMImplementation;
-import org.apache.batik.gvt.GraphicsNode;
-import org.apache.batik.util.SVGConstants;
 import org.apache.commons.logging.Log;
 import org.apache.commons.logging.LogFactory;
 
-import org.apache.fop.apps.FOUserAgent;
 import org.apache.fop.fonts.FontInfo;
-import org.apache.fop.image.loader.batik.BatikUtil;
 import org.apache.fop.pdf.PDFDocument;
 import org.apache.fop.pdf.PDFPage;
 import org.apache.fop.pdf.PDFResourceContext;
@@ -47,11 +35,6 @@
 import org.apache.fop.render.Renderer;
 import org.apache.fop.render.RendererContext;
 import org.apache.fop.render.RendererContextConstants;
-import org.apache.fop.svg.PDFAElementBridge;
-import org.apache.fop.svg.PDFBridgeContext;
-import org.apache.fop.svg.PDFGraphics2D;
-import org.apache.fop.svg.SVGEventProducer;
-import org.apache.fop.svg.SVGUserAgent;
 
 /**
  * PDF XML handler for SVG (uses Apache Batik).
@@ -99,11 +82,7 @@
         /** see PDF_DOCUMENT */
         public PDFDocument pdfDoc;                              // CSOK: VisibilityModifier
         /** see OUTPUT_STREAM */
-<<<<<<< HEAD
         public OutputStream outputStream;                       // CSOK: VisibilityModifier
-=======
-        public OutputStream outputStream;
->>>>>>> 6c827ad0
         /** see PDF_PAGE */
         public PDFPage pdfPage;                                 // CSOK: VisibilityModifier
         /** see PDF_CONTEXT */
@@ -130,148 +109,8 @@
         public boolean paintAsBitmap;                           // CSOK: VisibilityModifier
     }
 
-    /**
-     * {@inheritDoc}
-     */
-    protected void renderSVGDocument(RendererContext context,
-            Document doc) {
-        PDFRenderer renderer = (PDFRenderer)context.getRenderer();
-        PDFInfo pdfInfo = getPDFInfo(context);
-        if (pdfInfo.paintAsBitmap) {
-            try {
-                super.renderSVGDocument(context, doc);
-            } catch (IOException ioe) {
-                SVGEventProducer eventProducer = SVGEventProducer.Provider.get(
-                        context.getUserAgent().getEventBroadcaster());
-                eventProducer.svgRenderingError(this, ioe, getDocumentURI(doc));
-            }
-            return;
-        }
-        int xOffset = pdfInfo.currentXPosition;
-        int yOffset = pdfInfo.currentYPosition;
-
-        FOUserAgent userAgent = context.getUserAgent();
-        final float deviceResolution = userAgent.getTargetResolution();
-        if (log.isDebugEnabled()) {
-            log.debug("Generating SVG at " + deviceResolution + "dpi.");
-        }
-
-        final float uaResolution = userAgent.getSourceResolution();
-        SVGUserAgent ua = new SVGUserAgent(userAgent, new AffineTransform());
-
-        //Scale for higher resolution on-the-fly images from Batik
-        double s = uaResolution / deviceResolution;
-        AffineTransform resolutionScaling = new AffineTransform();
-        resolutionScaling.scale(s, s);
-
-        //Controls whether text painted by Batik is generated using text or path operations
-        boolean strokeText = false;
-        Configuration cfg = pdfInfo.cfg;
-        if (cfg != null) {
-            strokeText = cfg.getChild("stroke-text", true).getValueAsBoolean(strokeText);
-        }
-
-        BridgeContext ctx = new PDFBridgeContext(ua,
-                (strokeText ? null : pdfInfo.fi),
-                userAgent.getFactory().getImageManager(),
-                userAgent.getImageSessionContext(),
-                new AffineTransform());
-
-        //Cloning SVG DOM as Batik attaches non-thread-safe facilities (like the CSS engine)
-        //to it.
-        Document clonedDoc = BatikUtil.cloneSVGDocument(doc);
-
-        GraphicsNode root;
-        try {
-            GVTBuilder builder = new GVTBuilder();
-            root = builder.build(ctx, clonedDoc);
-        } catch (Exception e) {
-            SVGEventProducer eventProducer = SVGEventProducer.Provider.get(
-                    context.getUserAgent().getEventBroadcaster());
-            eventProducer.svgNotBuilt(this, e, getDocumentURI(doc));
-            return;
-        }
-        // get the 'width' and 'height' attributes of the SVG document
-        float w = (float)ctx.getDocumentSize().getWidth() * 1000f;
-        float h = (float)ctx.getDocumentSize().getHeight() * 1000f;
-
-        float sx = pdfInfo.width / w;
-        float sy = pdfInfo.height / h;
-
-        //Scaling and translation for the bounding box of the image
-        AffineTransform scaling = new AffineTransform(
-                sx, 0, 0, sy, xOffset / 1000f, yOffset / 1000f);
-
-        //Transformation matrix that establishes the local coordinate system for the SVG graphic
-        //in relation to the current coordinate system
-        AffineTransform imageTransform = new AffineTransform();
-        imageTransform.concatenate(scaling);
-        imageTransform.concatenate(resolutionScaling);
-
-        /*
-         * Clip to the svg area.
-         * Note: To have the svg overlay (under) a text area then use
-         * an fo:block-container
-         */
-        PDFContentGenerator generator = renderer.getGenerator();
-        generator.comment("SVG setup");
-        generator.saveGraphicsState();
-        generator.setColor(Color.black, false);
-        generator.setColor(Color.black, true);
-
-        if (!scaling.isIdentity()) {
-            generator.comment("viewbox");
-            generator.add(CTMHelper.toPDFString(scaling, false) + " cm\n");
-        }
-
-        //SVGSVGElement svg = ((SVGDocument)doc).getRootElement();
-
-        if (pdfInfo.pdfContext == null) {
-            pdfInfo.pdfContext = pdfInfo.pdfPage;
-        }
-        PDFGraphics2D graphics = new PDFGraphics2D(true, pdfInfo.fi,
-                pdfInfo.pdfDoc,
-                pdfInfo.pdfContext, pdfInfo.pdfPage.referencePDF(),
-                pdfInfo.currentFontName, pdfInfo.currentFontSize);
-        graphics.setGraphicContext(new org.apache.xmlgraphics.java2d.GraphicContext());
-
-        if (!resolutionScaling.isIdentity()) {
-            generator.comment("resolution scaling for " + uaResolution
-                        + " -> " + deviceResolution + "\n");
-            generator.add(
-                    CTMHelper.toPDFString(resolutionScaling, false) + " cm\n");
-            graphics.scale(1 / s, 1 / s);
-        }
-
-        generator.comment("SVG start");
-
-        //Save state and update coordinate system for the SVG image
-        generator.getState().save();
-        generator.getState().concatenate(imageTransform);
-
-        //Now that we have the complete transformation matrix for the image, we can update the
-        //transformation matrix for the AElementBridge.
-        PDFAElementBridge aBridge = (PDFAElementBridge)ctx.getBridge(
-                SVGDOMImplementation.SVG_NAMESPACE_URI, SVGConstants.SVG_A_TAG);
-        aBridge.getCurrentTransform().setTransform(generator.getState().getTransform());
-
-        graphics.setPaintingState(generator.getState());
-        graphics.setOutputStream(pdfInfo.outputStream);
-        try {
-            root.paint(graphics);
-            generator.add(graphics.getString());
-        } catch (Exception e) {
-            SVGEventProducer eventProducer = SVGEventProducer.Provider.get(
-                    context.getUserAgent().getEventBroadcaster());
-            eventProducer.svgRenderingError(this, e, getDocumentURI(doc));
-        }
-        generator.getState().restore();
-        generator.restoreGraphicsState();
-        generator.comment("SVG end");
-    }
-
     /** {@inheritDoc} */
     public boolean supportsRenderer(Renderer renderer) {
-        return (renderer instanceof PDFRenderer);
+        return false;
     }
 }