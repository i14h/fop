--- conflicted
+++ resolved
@@ -1,64 +1,58 @@
-/*
- * Licensed to the Apache Software Foundation (ASF) under one or more
- * contributor license agreements.  See the NOTICE file distributed with
- * this work for additional information regarding copyright ownership.
- * The ASF licenses this file to You under the Apache License, Version 2.0
- * (the "License"); you may not use this file except in compliance with
- * the License.  You may obtain a copy of the License at
- *
- *      http://www.apache.org/licenses/LICENSE-2.0
- *
- * Unless required by applicable law or agreed to in writing, software
- * distributed under the License is distributed on an "AS IS" BASIS,
- * WITHOUT WARRANTIES OR CONDITIONS OF ANY KIND, either express or implied.
- * See the License for the specific language governing permissions and
- * limitations under the License.
- */
-
-/* $Id$ */
-
-package org.apache.fop.fonts.truetype;
-
-import static org.junit.Assert.assertFalse;
-import static org.junit.Assert.assertTrue;
-
-import java.io.File;
-import java.io.IOException;
-
-import org.junit.Test;
-
-import org.apache.fop.fonts.EncodingMode;
-import org.apache.fop.fonts.FontManager;
-import org.apache.fop.fonts.FontResolver;
-
-/**
- * Test case for {@link TTFFontLoader}.
- */
-public class TTFFontLoaderTestCase {
-
-    @Test
-    public void testUseKerning() throws IOException {
-<<<<<<< HEAD
-        File file = new File("test/resources/fonts/DejaVuLGCSerif.ttf");
-        String absoluteFilePath = file.toURI().toURL().toExternalForm();
-        boolean useAdvanced = false;
-        FontResolver resolver = FontManager.createMinimalFontResolver(useAdvanced);
-=======
-        File file = new File("test/resources/fonts/ttf/DejaVuLGCSerif.ttf");
-        String absoluteFilePath = file.toURL().toExternalForm();
-        FontResolver resolver = FontManager.createMinimalFontResolver();
->>>>>>> e140d36f
-        String fontName = "Deja Vu";
-        boolean embedded = false;
-        boolean useKerning = true;
-
-        TTFFontLoader fontLoader = new TTFFontLoader(absoluteFilePath, fontName, embedded,
-                EncodingMode.AUTO, useKerning, useAdvanced, resolver);
-        assertTrue(fontLoader.getFont().hasKerningInfo());
-        useKerning = false;
-
-        fontLoader = new TTFFontLoader(absoluteFilePath, fontName, embedded, EncodingMode.AUTO,
-                useKerning, useAdvanced, resolver);
-        assertFalse(fontLoader.getFont().hasKerningInfo());
-    }
-}
+/*
+ * Licensed to the Apache Software Foundation (ASF) under one or more
+ * contributor license agreements.  See the NOTICE file distributed with
+ * this work for additional information regarding copyright ownership.
+ * The ASF licenses this file to You under the Apache License, Version 2.0
+ * (the "License"); you may not use this file except in compliance with
+ * the License.  You may obtain a copy of the License at
+ *
+ *      http://www.apache.org/licenses/LICENSE-2.0
+ *
+ * Unless required by applicable law or agreed to in writing, software
+ * distributed under the License is distributed on an "AS IS" BASIS,
+ * WITHOUT WARRANTIES OR CONDITIONS OF ANY KIND, either express or implied.
+ * See the License for the specific language governing permissions and
+ * limitations under the License.
+ */
+
+/* $Id$ */
+
+package org.apache.fop.fonts.truetype;
+
+import static org.junit.Assert.assertFalse;
+import static org.junit.Assert.assertTrue;
+
+import java.io.File;
+import java.io.IOException;
+
+import org.junit.Test;
+
+import org.apache.fop.fonts.EncodingMode;
+import org.apache.fop.fonts.FontManager;
+import org.apache.fop.fonts.FontResolver;
+
+/**
+ * Test case for {@link TTFFontLoader}.
+ */
+public class TTFFontLoaderTestCase {
+
+    @Test
+    public void testUseKerning() throws IOException {
+        boolean useComplexScriptFeatures = false;
+        File file = new File("test/resources/fonts/ttf/DejaVuLGCSerif.ttf");
+        String absoluteFilePath = file.toURI().toURL().toExternalForm();
+        FontResolver resolver = FontManager.createMinimalFontResolver(useComplexScriptFeatures);
+        String fontName = "Deja Vu";
+        boolean embedded = false;
+        boolean useKerning = true;
+
+        TTFFontLoader fontLoader = new TTFFontLoader(absoluteFilePath, fontName, embedded,
+                EncodingMode.AUTO, useKerning, useComplexScriptFeatures, resolver);
+        assertTrue(fontLoader.getFont().hasKerningInfo());
+        useKerning = false;
+
+        fontLoader = new TTFFontLoader(absoluteFilePath, fontName, embedded, EncodingMode.AUTO,
+                useKerning, useComplexScriptFeatures, resolver);
+        assertFalse(fontLoader.getFont().hasKerningInfo());
+    }
+}