--- conflicted
+++ resolved
@@ -54,11 +54,8 @@
     PDFFactoryTestCase.class,
     PDFEncryptionJCETestCase.class,
     BitmapImageUtilTestCase.class,
-<<<<<<< HEAD
+    PDFDocumentGraphics2DTestCase.class,
     NumberConverterTestCase.class
-=======
-    PDFDocumentGraphics2DTestCase.class
->>>>>>> 83e2d4a6
 })
 public class UtilityCodeTestSuite {
 }